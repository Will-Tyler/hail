--- conflicted
+++ resolved
@@ -1,4 +1,3 @@
-<<<<<<< HEAD
  - Added several new pieces of functionality to expr language, which can be viewed in the [docs here](docs/HailExpressionLanguage.md)
   
     - array slicing, python-style
@@ -9,12 +8,10 @@
  
 ____
  
-=======
  - Fixed some bad error messages, now errors will write a full stacktrace in the `hail.log`
 
 ____
 
->>>>>>> 4c968090
  - added `annotateglobal table` which reads a text file with a header and stores it as an `Array[Struct]`.  [see docs for details](docs/ImportAnnotations.md#GlobalTable)
 
  - renamed all `tsv` modules to `table`.  We support arbitrary delimiters, so the name should be more general
