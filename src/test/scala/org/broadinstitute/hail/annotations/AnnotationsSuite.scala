package org.broadinstitute.hail.annotations

import org.apache.spark.sql.types._
import org.broadinstitute.hail.SparkSuite
import org.broadinstitute.hail.Utils._
import org.broadinstitute.hail.expr
import org.broadinstitute.hail.driver._
import org.broadinstitute.hail.variant.{GenotypeStream, Genotype, IntervalList, Variant}
import org.testng.annotations.Test
import org.broadinstitute.hail.methods._
import scala.collection.mutable
import scala.language.implicitConversions

/**
  * This testing suite evaluates the functionality of the [[org.broadinstitute.hail.annotations]] package
  */
class AnnotationsSuite extends SparkSuite {
  @Test def test() {
    /*
      The below tests are designed to check for a subset of variants and info fields, that:
          1. the types, emitConversionIdentifier strings, and description strings agree with the VCF
          2. the strings stored in the AnnotationData classes agree with the VCF
          3. the strings stored in the AnnotationData classes convert correctly to the proper type
    */

    val vds = LoadVCF(sc, "src/test/resources/sample.vcf")

    val state = State(sc, sqlContext, vds)
    val vas = vds.vaSignatures
    val variantAnnotationMap = vds.variantsAndAnnotations.collect().toMap

    val firstVariant = Variant("20", 10019093, "A", "G")
    val anotherVariant = Variant("20", 10036107, "T", "G")
    assert(variantAnnotationMap.contains(firstVariant))
    assert(variantAnnotationMap.contains(anotherVariant))

    // type Int - info.DP
    val dpQuery = vas.query("info", "DP")
    assert(vas.getOption(List("info", "DP")).contains(VCFSignature(expr.TInt, "Integer", "1",
      "Approximate read depth; some reads may have been filtered")))
    assert(dpQuery(variantAnnotationMap(firstVariant))
      .get == 77560)
    assert(dpQuery(variantAnnotationMap(anotherVariant))
      .get == 20271)

    // type Double - info.HWP
    val hwpQuery = vas.query("info", "HWP")
    assert(vas.getOption(List("info", "HWP")).contains(new VCFSignature(expr.TDouble, "Float", "1",
      "P value from test of Hardy Weinberg Equilibrium")))
    assert(
      D_==(hwpQuery(variantAnnotationMap(firstVariant))
        .get.asInstanceOf[Double], 0.0001))
    assert(D_==(hwpQuery(variantAnnotationMap(anotherVariant))
      .get.asInstanceOf[Double], 0.8286))

    // type String - info.culprit
    val culpritQuery = vas.query("info", "culprit")
    assert(vas.getOption(List("info", "culprit")).contains(VCFSignature(expr.TString, "String", "1",
      "The annotation which was the worst performing in the Gaussian mixture model, " +
        "likely the reason why the variant was filtered out")))
    assert(culpritQuery(variantAnnotationMap(firstVariant))
      .contains("FS"))
    assert(culpritQuery(variantAnnotationMap(anotherVariant))
      .contains("FS"))

    // type Array - info.AC (allele count)
    val acQuery = vas.query("info", "AC")
    assert(vas.getOption(List("info", "AC")).contains(VCFSignature(expr.TArray(expr.TInt), "Integer", "A",
      "Allele count in genotypes, for each ALT allele, in the same order as listed")))
    assert(acQuery(variantAnnotationMap(firstVariant))
      .contains(Array(89): mutable.WrappedArray[Int]))
    assert(acQuery(variantAnnotationMap(anotherVariant))
      .contains(Array(13): mutable.WrappedArray[Int]))

    // type Boolean/flag - info.DB (dbSNP membership)
    val dbQuery = vas.query("info", "DB")
    assert(vas.getOption(List("info", "DB")).contains(new VCFSignature(expr.TBoolean, "Flag", "0",
      "dbSNP Membership")))
    assert(dbQuery(variantAnnotationMap(firstVariant))
      .contains(true))
    assert(dbQuery(variantAnnotationMap(anotherVariant))
      .isEmpty)

    //type Set[String]
    val filtQuery = vas.query("filters")
    assert(vas.getOption(List("filters")).contains(new SimpleSignature(expr.TSet(expr.TString))))
    assert(filtQuery(variantAnnotationMap(firstVariant))
      .contains(Array("PASS"): mutable.WrappedArray[String]))
    assert(filtQuery(variantAnnotationMap(anotherVariant))
      contains (Array("VQSRTrancheSNP99.95to100.00"): mutable.WrappedArray[String]))

    // GATK PASS
    val passQuery = vas.query("pass")
    assert(vas.getOption(List("pass")).contains(new SimpleSignature(expr.TBoolean)))
    assert(passQuery(variantAnnotationMap(firstVariant))
      .contains(true))
    assert(passQuery(variantAnnotationMap(anotherVariant))
      .contains(false))

    val vds2 = LoadVCF(sc, "src/test/resources/sample2.vcf")
    val vas2 = vds2.vaSignatures

    // Check that VDS can be written to disk and retrieved while staying the same
    hadoopDelete("/tmp/sample.vds", sc.hadoopConfiguration, recursive = true)
    vds2.write(sqlContext, "/tmp/sample.vds")
    val readBack = Read.run(state, Array("-i", "/tmp/sample.vds"))

    assert(readBack.vds.same(vds2))
  }

  @Test def testReadWrite() {
    val vds1 = LoadVCF(sc, "src/test/resources/sample.vcf")
    val s = State(sc, sqlContext, vds1)
    val vds2 = LoadVCF(sc, "src/test/resources/sample.vcf")
    assert(vds1.same(vds2))
    Write.run(s, Array("-o", "/tmp/sample.vds"))
    val vds3 = Read.run(s, Array("-i", "/tmp/sample.vds")).vds
    assert(vds3.same(vds1))
  }

  @Test def testAnnotationOperations() {

    /*
      This test method performs a number of annotation operations on a vds, and ensures that the signatures
      and annotations in the RDD elements are what is expected after each step.  In particular, we want to
      test overwriting behavior, deleting, appending, and querying.
    */

    var vds = LoadVCF(sc, "src/test/resources/sample.vcf")
<<<<<<< HEAD
=======
      .cache()
>>>>>>> 70e777ae

    // clear everything
    val (emptyS, d1) = vds.deleteVA()
    vds = vds.mapAnnotations((v, va) => d1(va))
      .copy(vaSignatures = emptyS)
    assert(emptyS == Annotation.emptySignature)

    // add to the first layer
    val toAdd = 5
    val toAddSig = SimpleSignature(expr.TInt)
    val (s1, i1) = vds.vaSignatures.insert(List("I1"), toAddSig)
    vds = vds.mapAnnotations((v, va) => i1(va, Some(toAdd)))
      .copy(vaSignatures = s1)
    assert(vds.vaSignatures.getSchema ==
      StructType(Array(StructField("I1", IntegerType, true))))

    val q1 = vds.queryVA("I1")
    assert(vds.rdd
      .collect()
      .forall { case (v, va, gs) => q1(va) == Some(5) })

    // add another to the first layer
    val toAdd2 = "test"
    val toAdd2Sig = SimpleSignature(expr.TString)
    val (s2, i2) = vds.vaSignatures.insert(List("S1"), toAdd2Sig)
    vds = vds.mapAnnotations((v, va) => i2(va, Some(toAdd2)))
      .copy(vaSignatures = s2)
    assert(vds.vaSignatures.getSchema ==
      StructType(Array(StructField("I1", IntegerType, true), StructField("S1", StringType, true))))

    val q2 = vds.queryVA("S1")
    assert(vds.rdd
      .collect()
      .forall { case (v, va, gs) => q2(va) == Some("test") })

    // overwrite I1 with a row in the second layer
    val toAdd3 = Annotation(1, 3)
    val toAdd3Sig = StructSignature(Map(
      "I2" ->(0, SimpleSignature(expr.TInt)),
      "I3" ->(1, SimpleSignature(expr.TInt))))
    val (s3, i3) = vds.vaSignatures.insert(List("I1"), toAdd3Sig)
    vds = vds.mapAnnotations((v, va) => i3(va, Some(toAdd3)))
      .copy(vaSignatures = s3)
    assert(vds.vaSignatures.getSchema ==
      StructType(Array(StructField("I1", toAdd3Sig.getSchema, true), StructField("S1", StringType, true))))

    val q3 = vds.queryVA("I1")
    val q4 = vds.queryVA("I1", "I2")
    val q5 = vds.queryVA("I1", "I3")
    assert(vds.rdd
      .collect()
      .forall { case (v, va, gs) =>
        (q3(va) == Some(Annotation(1, 3))) &&
          (q4(va) == Some(1)) &&
          (q5(va) == Some(3))
      })

    // add something deep in the tree with an unbuilt structure
    val toAdd4 = "dummy"
    val toAdd4Sig = SimpleSignature(expr.TString)
    val (s4, i4) = vds.insertVA(toAdd4Sig, "a", "b", "c", "d", "e")
    vds = vds.mapAnnotations((v, va) => i4(va, Some(toAdd4)))
      .copy(vaSignatures = s4)
    assert(vds.vaSignatures.getSchema ==
      StructType(Array(
        StructField("I1", toAdd3Sig.getSchema, true),
        StructField("S1", StringType, true),
        StructField("a", StructType(Array(
          StructField("b", StructType(Array(
            StructField("c", StructType(Array(
              StructField("d", StructType(Array(
                StructField("e", StringType, true))),
                true))),
              true))),
            true))),
          true))))

<<<<<<< HEAD
=======
    println(vds.vaSchema)

>>>>>>> 70e777ae
    val q6 = vds.queryVA("a", "b", "c", "d", "e")
    assert(vds.rdd
      .collect()
      .forall { case (v, va, gs) => q6(va) == Some("dummy") })

    // add something as a sibling deep in the tree
    val toAdd5 = "dummy2"
    val toAdd5Sig = SimpleSignature(expr.TString)
    val (s5, i5) = vds.insertVA(toAdd5Sig, "a", "b", "c", "f")
    vds = vds.mapAnnotations((v, va) => i5(va, Some(toAdd5)))
      .copy(vaSignatures = s5)

    assert(vds.vaSignatures.getSchema ==
      StructType(Array(
        StructField("I1", toAdd3Sig.getSchema, true),
        StructField("S1", StringType, true),
        StructField("a", StructType(Array(
          StructField("b", StructType(Array(
            StructField("c", StructType(Array(
              StructField("d", StructType(Array(
                StructField("e", StringType, true))),
                true),
              StructField("f", StringType, true))),
              true))),
            true))),
          true))))
    val q7 = vds.queryVA("a", "b", "c", "f")
    assert(vds.rdd
      .collect()
      .forall { case (v, va, gs) => q7(va) == Some("dummy2") })

    // overwrite something deep in the tree
    val toAdd6 = "dummy3"
    val toAdd6Sig = SimpleSignature(expr.TString)
    val (s6, i6) = vds.insertVA(toAdd6Sig, "a", "b", "c", "d")
    vds = vds.mapAnnotations((v, va) => i6(va, Some(toAdd6)))
      .copy(vaSignatures = s6)

    assert(vds.vaSignatures.getSchema ==
      StructType(Array(
        StructField("I1", toAdd3Sig.getSchema, true),
        StructField("S1", StringType, true),
        StructField("a", StructType(Array(
          StructField("b", StructType(Array(
            StructField("c", StructType(Array(
              StructField("d", StringType, true),
              StructField("f", StringType, true))),
              true))),
            true))),
          true))))

    val q8 = vds.queryVA("a", "b", "c", "d")
    assert(vds.rdd
      .collect()
      .forall { case (v, va, gs) => q8(va) == Some("dummy3") })

    // delete that part of the tree
    val (s7, d2) = vds.deleteVA("a")
    vds = vds.mapAnnotations((v, va) => d2(va))
      .copy(vaSignatures = s7)

    assert(vds.vaSignatures.getSchema ==
      StructType(Array(
        StructField("I1", toAdd3Sig.getSchema, true),
        StructField("S1", StringType, true))))

    assert(vds.rdd
      .collect()
      .forall { case (v, va, gs) => va == Annotation(toAdd3, "test") })

    // delete the first thing in the row and make sure things are shifted over correctly
    val (s8, d3) = vds.deleteVA("I1")
    vds = vds.mapAnnotations((v, va) => d3(va))
      .copy(vaSignatures = s8)

    assert(vds.vaSignatures.getSchema ==
      StructType(Array(
        StructField("S1", StringType, true))))
    assert(vds.rdd
      .collect()
      .forall { case (v, va, gs) => va == Annotation("test") })

    // remap the head
    val toAdd7 = "dummy"
    val toAdd7Sig = SimpleSignature(expr.TString)
    val (s9, i7) = vds.insertVA(toAdd7Sig, List[String]())
    vds = vds.mapAnnotations((v, va) => i7(va, Some(toAdd7)))
      .copy(vaSignatures = s9)

    assert(vds.vaSignatures.getSchema == toAdd7Sig.getSchema)
    assert(vds.rdd.collect()
      .forall { case (v, va, gs) => va == "dummy" })
  }
}<|MERGE_RESOLUTION|>--- conflicted
+++ resolved
@@ -127,10 +127,7 @@
     */
 
     var vds = LoadVCF(sc, "src/test/resources/sample.vcf")
-<<<<<<< HEAD
-=======
       .cache()
->>>>>>> 70e777ae
 
     // clear everything
     val (emptyS, d1) = vds.deleteVA()
@@ -208,11 +205,8 @@
             true))),
           true))))
 
-<<<<<<< HEAD
-=======
     println(vds.vaSchema)
 
->>>>>>> 70e777ae
     val q6 = vds.queryVA("a", "b", "c", "d", "e")
     assert(vds.rdd
       .collect()
