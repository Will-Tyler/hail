package org.broadinstitute.hail.driver

import java.io.File
import java.util.Properties
import org.apache.log4j.{LogManager, PropertyConfigurator}
import org.apache.spark.sql.SQLContext
import org.apache.spark._
import org.broadinstitute.hail.FatalException
import org.broadinstitute.hail.Utils._
import org.broadinstitute.hail.methods.VCFReport
import org.kohsuke.args4j.{Option => Args4jOption, CmdLineException, CmdLineParser}
import scala.collection.JavaConverters._
import scala.collection.mutable
import scala.reflect.ClassTag

object HailConfiguration {
  var stacktrace: Boolean = _

  var installDir: String = _

  var tmpDir: String = _
}

object Main {

  class Options {
    @Args4jOption(required = false, name = "-a", aliases = Array("--log-append"), usage = "Append to log file")
    var logAppend: Boolean = false

    @Args4jOption(required = false, name = "-h", aliases = Array("--help"), usage = "Print usage")
    var printUsage: Boolean = false

    @Args4jOption(required = false, name = "-l", aliases = Array("--log-file"), usage = "Log file")
    var logFile: String = "hail.log"

    @Args4jOption(required = false, name = "--master", usage = "Set Spark master (default: system default or local[*])")
    var master: String = _

    @Args4jOption(required = false, name = "--parquet-compression", usage = "Parquet compression codec")
    var parquetCompression = "uncompressed"

    @Args4jOption(required = false, name = "-q", aliases = Array("--quiet"), usage = "Don't write log file")
    var logQuiet: Boolean = false

    @Args4jOption(required = false, name = "--stacktrace", usage = "Print stacktrace on exception")
    var stacktrace: Boolean = false

    @Args4jOption(required = false, name = "-t", aliases = Array("--tmpdir"), usage = "Temporary directory")
    var tmpDir: String = "/tmp"
  }

  def logAndPropagateException(cmd: Command, e: Exception): Nothing = {
    log.error(s"${cmd.name}: exception", e)
    if (HailConfiguration.stacktrace)
      throw e
    else {
      System.err.println(s"hail: ${cmd.name}: caught exception: ${e.getClass.getName}: ${e.getMessage}")
      sys.exit(1)
    }
  }

  def handlePropagatedException(cmd: Command,
    exceptionName: String,
    e: Exception) {
    val exceptionStr = exceptionName + ": "
    var pos = e.getMessage.indexOf(exceptionStr)
    if (pos >= 0) {
      val atpos = e.getMessage.indexOf("\n\tat")
      val submsg = e.getMessage.substring(pos + exceptionStr.length, atpos)
      System.err.println(s"hail: ${cmd.name}: fatal: $submsg")
      sys.exit(1)
    }
  }

  def runCommand(s: State, cmd: Command, cmdOpts: Command#Options): State = {
    try {
      cmd.runCommand(s, cmdOpts.asInstanceOf[cmd.Options])
    } catch {
      case f: FatalException =>
        System.err.println(s"hail: ${cmd.name}: fatal: ${f.getMessage}")
        log.error(f.getMessage)
        sys.exit(1)

      case e: SparkException =>
        handlePropagatedException(cmd, "org.broadinstitute.hail.FatalException", e)
        handlePropagatedException(cmd, "org.broadinstitute.hail.PropagatedTribbleException", e)

        // else
        logAndPropagateException(cmd, e)

      case e: Exception =>
        logAndPropagateException(cmd, e)
    }
  }

  def runCommands(sc: SparkContext,
    sqlContext: SQLContext,
    invocations: Array[(Command, Command#Options, Array[String])]) {

    val times = mutable.ArrayBuffer.empty[(String, Long)]

    invocations.foldLeft(State(sc, sqlContext)) { case (s, (cmd, cmdOpts, cmdArgs)) =>
      info(s"running: ${
        cmdArgs
          .map { s => if (s.contains(" ")) s"'$s'" else s }
          .mkString(" ")
      }")
      val (newS, duration) = time {
        runCommand(s, cmd, cmdOpts)
      }
      times += cmd.name -> duration
      newS
    }

    VCFReport.report()

    // Thread.sleep(60*60*1000)

    info(s"timing:\n${
      times.map { case (name, duration) =>
        s"  $name: ${formatTime(duration)}"
      }.mkString("\n")
    }")
  }

  def main(args: Array[String]) {

    def splitBefore[T](a: Array[T], p: (T) => Boolean)
      (implicit tct: ClassTag[T]): Array[Array[T]] = {
      val r = mutable.ArrayBuilder.make[Array[T]]()
      val b = mutable.ArrayBuilder.make[T]()
      a.foreach { (x: T) =>
        if (p(x)) {
          r += b.result()
          b.clear()
        }
        b += x
      }
      r += b.result()
      b.clear()
      r.result()
    }

    /*
    def splitBefore[T](a: Array[T], p: (T) => Boolean)
      (implicit tct: ClassTag[T]): Array[Array[T]] =
      a.foldLeft(Array[Array[T]](Array.empty[T])) {
        (acc: Array[Array[T]], s: T) => if (p(s))
          acc :+ Array(s)
        else
          acc.init :+ (acc.last :+ s)

      }
    */

    val commands = Array(
      AnnotateSamples,
      AnnotateVariants,
      Cache,
<<<<<<< HEAD
      PreprocessAnnotations,
=======
      ImportAnnotations,
>>>>>>> 58f8d79f
      Count,
      DownsampleVariants,
      ExportPlink,
      ExportGenotypes,
      ExportSamples,
      ExportVariants,
      ExportVCF,
      FilterGenotypes,
      FamSummary,
      FilterVariants,
      FilterSamples,
      GenDataset,
      Grep,
      GQByDP,
      GQHist,
      ImportVCF,
      LinearRegressionCommand,
      MendelErrorsCommand,
      SplitMulti,
      PCA,
      Read,
      RenameSamples,
      Repartition,
      SampleQC,
      ShowAnnotations,
      VariantQC,
      VEP,
      Write
    )

    val nameCommand = commands
      .map(c => (c.name, c))
      .toMap

    val splitArgs: Array[Array[String]] = splitBefore[String](args, (arg: String) => nameCommand.contains(arg))

    val globalArgs = splitArgs(0)

    val options = new Options
    val parser = new CmdLineParser(options)
    try {
      parser.parseArgument((globalArgs: Iterable[String]).asJavaCollection)
      if (options.printUsage) {
        println("usage: hail [<global options>] <cmd1> [<cmd1 args>]")
        println("            [<cmd2> [<cmd2 args>] ... <cmdN> [<cmdN args>]]")
        println("")
        println("global options:")
        new CmdLineParser(new Options).printUsage(System.out)
        println("")
        println("commands:")
        val visibleCommands = commands.filterNot(_.hidden)
        val maxLen = visibleCommands.map(_.name.length).max
        visibleCommands
          .foreach(cmd => println("  " + cmd.name + (" " * (maxLen - cmd.name.length + 2))
            + cmd.description))
        sys.exit(0)
      }
    } catch {
      case e: CmdLineException =>
        println(e.getMessage)
        sys.exit(1)
    }

    val logProps = new Properties()
    if (options.logQuiet) {
      logProps.put("log4j.rootLogger", "OFF, stderr")

      logProps.put("log4j.appender.stderr", "org.apache.log4j.ConsoleAppender")
      logProps.put("log4j.appender.stderr.Target", "System.err")
      logProps.put("log4j.appender.stderr.threshold", "OFF")
      logProps.put("log4j.appender.stderr.layout", "org.apache.log4j.PatternLayout")
      logProps.put("log4j.appender.stderr.layout.ConversionPattern", "%d{yyyy-MM-dd HH:mm:ss} %-5p %c{1}:%L - %m%n")
    } else {
      logProps.put("log4j.rootLogger", "INFO, logfile")

      logProps.put("log4j.appender.logfile", "org.apache.log4j.FileAppender")
      logProps.put("log4j.appender.logfile.append", options.logAppend.toString)
      logProps.put("log4j.appender.logfile.file", options.logFile)
      logProps.put("log4j.appender.logfile.threshold", "INFO")
      logProps.put("log4j.appender.logfile.layout", "org.apache.log4j.PatternLayout")
      logProps.put("log4j.appender.logfile.layout.ConversionPattern", "%d{yyyy-MM-dd HH:mm:ss} %-5p %c{1}:%L - %m%n")
    }

    LogManager.resetConfiguration()
    PropertyConfigurator.configure(logProps)

    if (splitArgs.length == 1)
      fatal("no commands given")

    val invocations: Array[(Command, Command#Options, Array[String])] = splitArgs.tail
      .map(args => {
        val cmdName = args(0)
        nameCommand.get(cmdName) match {
          case Some(cmd) =>
            val (cmdLookup, cmdArgs) = cmd.lookup(args.tail)
            (cmdLookup, cmdLookup.parseArgs(cmdArgs): Command#Options, cmdArgs)
          case None =>
            fatal("unknown command `" + cmdName + "'")
        }
      })

    val conf = new SparkConf().setAppName("Hail")
    if (options.master != null)
      conf.setMaster(options.master)
    else if (!conf.contains("spark.master"))
      conf.setMaster("local[*]")

    conf.set("spark.ui.showConsoleProgress", "false")

    conf.set("spark.sql.parquet.compression.codec", options.parquetCompression)
    conf.set("spark.serializer", "org.apache.spark.serializer.KryoSerializer")

    val sc = new SparkContext(conf)
    val progressBar = ProgressBarBuilder.build(sc)

    val hadoopConf = sc.hadoopConfiguration

    // FIXME: when writing to S3, edit configuration files
    hadoopConf.set(
      "spark.sql.parquet.output.committer.class",
      "org.apache.spark.sql.parquet.DirectParquetOutputCommitter")

    hadoopConf.set("io.compression.codecs",
      "org.apache.hadoop.io.compress.DefaultCodec,org.broadinstitute.hail.io.compress.BGzipCodec,org.apache.hadoop.io.compress.GzipCodec")

    val accessKeyID = System.getenv("AWS_ACCESS_KEY_ID")
    if (accessKeyID != null) {
      hadoopConf.set("fs.s3a.access.key", accessKeyID)
      hadoopConf.set("fs.s3n.access.key", accessKeyID)
    }
    val secretAccessKey = System.getenv("AWS_ACCESS_KEY_ID")
    if (secretAccessKey != null) {
      hadoopConf.set("fs.s3a.secret.key", secretAccessKey)
      hadoopConf.set("fs.s3n.secret.key", secretAccessKey)
    }

    // FIXME separate entrypoints
    val jar = getClass.getProtectionDomain.getCodeSource.getLocation.toURI.getPath
    sc.addJar(jar)

    HailConfiguration.stacktrace = options.stacktrace
    HailConfiguration.installDir = new File(jar).getParent + "/.."
    HailConfiguration.tmpDir = options.tmpDir

    val sqlContext = new org.apache.spark.sql.SQLContext(sc)

    runCommands(sc, sqlContext, invocations)

    sc.stop()
    progressBar.stop()
  }

}<|MERGE_RESOLUTION|>--- conflicted
+++ resolved
@@ -157,11 +157,7 @@
       AnnotateSamples,
       AnnotateVariants,
       Cache,
-<<<<<<< HEAD
-      PreprocessAnnotations,
-=======
       ImportAnnotations,
->>>>>>> 58f8d79f
       Count,
       DownsampleVariants,
       ExportPlink,
