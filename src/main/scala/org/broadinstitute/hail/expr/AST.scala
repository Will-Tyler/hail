package org.broadinstitute.hail.expr

<<<<<<< HEAD
import org.broadinstitute.hail.annotations.Annotations
import org.broadinstitute.hail.Utils._
import org.broadinstitute.hail.variant.{AltAllele, Variant, Genotype}
=======
import org.apache.spark.sql.Row
import org.apache.spark.sql.types._
import org.broadinstitute.hail.variant.{Sample, AltAllele, Variant, Genotype}
>>>>>>> 98233508
import scala.collection.mutable
import scala.collection.mutable.ArrayBuffer
import scala.util.parsing.input.{Position, Positional}

<<<<<<< HEAD
case class EvalContext(symTab: SymbolTable,
  a: ArrayBuffer[Any])

object Type {
  val sampleFields = Map(
    "id" -> TString)
    .map { case (name, t) => (name, Field(name, t)) }

  val genotypeFields = Map(
    "gt" -> TInt,
    "ad" -> TArray(TInt),
    "dp" -> TInt,
    "od" -> TInt,
    "gq" -> TInt,
    "pl" -> TArray(TInt),
    "isHomRef" -> TBoolean,
    "isHet" -> TBoolean,
    "isHomVar" -> TBoolean,
    "isCalledNonRef" -> TBoolean,
    "isHetNonRef" -> TBoolean,
    "isHetRef" -> TBoolean,
    "isNotCalled" -> TBoolean,
    "isCalled" -> TBoolean,
    "nNonRefAlleles" -> TInt,
    "pAB" -> TDouble)
    .map { case (name, t) => (name, Field(name, t)) }

  val altAlleleFields = Map(
    "ref" -> TString,
    "alt" -> TString,
    "isSNP" -> TBoolean,
    "isMNP" -> TBoolean,
    "isInsertion" -> TBoolean,
    "isDeletion" -> TBoolean,
    "isIndel" -> TBoolean,
    "isComplex" -> TBoolean,
    "isTransition" -> TBoolean,
    "isTransversion" -> TBoolean)
    .map { case (name, t) => (name, Field(name, t)) }

  val variantFields = Map(
    "contig" -> TString,
    "start" -> TInt,
    "ref" -> TString,
    "altAlleles" -> TArray(TAltAllele),
    "altAllele" -> TAltAllele,
    "nAltAlleles" -> TInt,
    "nAlleles" -> TInt,
    "isBiallelic" -> TBoolean,
    "nGenotypes" -> TInt,
    "inParX" -> TInt,
    "inParY" -> TInt,
    // assume biallelic
    "alt" -> TString,
    "altAllele" -> TAltAllele)
    .map { case (name, t) => (name, Field(name, t)) }
}

=======
>>>>>>> 98233508
trait NumericConversion[T] extends Serializable {
  def to(numeric: Any): T
}

object IntNumericConversion extends NumericConversion[Int] {
  def to(numeric: Any): Int = numeric match {
    case i: Int => i
  }
}

object LongNumericConversion extends NumericConversion[Long] {
  def to(numeric: Any): Long = numeric match {
    case i: Int => i
    case l: Long => l
  }
}

object FloatNumericConversion extends NumericConversion[Float] {
  def to(numeric: Any): Float = numeric match {
    case i: Int => i
    case l: Long => l
    case f: Float => f
  }
}

object DoubleNumericConversion extends NumericConversion[Double] {
  def to(numeric: Any): Double = numeric match {
    case i: Int => i
    case l: Long => l
    case f: Float => f
    case d: Double => d
  }
}

<<<<<<< HEAD
sealed abstract class Type extends Serializable {
  def pretty(sb: StringBuilder, indent: Int, path: Vector[String], arrayDepth: Int) {
    sb.append(" " * indent)
    sb.append(path.last)
    sb.append(": ")
    sb.append("Array[" * arrayDepth)
    sb.append(toString)
    sb.append("]" * arrayDepth)
    sb += '\n'
  }

  def apply(path: String): Option[Type] =
    apply(path.split("\\.").toVector)

  def apply(path: Vector[String]): Option[Type] =
    if (path.isEmpty)
      Some(this)
    else
      None
=======
sealed abstract class Type {
  def typeCheck(a: Any): Boolean
  def schema: DataType
>>>>>>> 98233508
}

case object TBoolean extends Type {
  override def toString = "Boolean"

  def typeCheck(a: Any): Boolean = a == null || a.isInstanceOf[Boolean]
  def schema = BooleanType
}

case object TChar extends Type {
  override def toString = "Char"

  def typeCheck(a: Any): Boolean = a == null || a.isInstanceOf[Character]
  def schema = throw new UnsupportedOperationException
}

abstract class TNumeric extends Type

case object TInt extends TNumeric {
  override def toString = "Int"

  def typeCheck(a: Any): Boolean = a == null || a.isInstanceOf[Int]
  def schema = IntegerType
}

case object TLong extends TNumeric {
  override def toString = "Long"

  def typeCheck(a: Any): Boolean = a == null || a.isInstanceOf[Long]
  def schema = LongType
}

case object TFloat extends TNumeric {
  override def toString = "Float"

  def typeCheck(a: Any): Boolean = a == null || a.isInstanceOf[Float]
  def schema = FloatType
}

case object TDouble extends TNumeric {
  override def toString = "Double"

  def typeCheck(a: Any): Boolean = a == null || a.isInstanceOf[Double]
  def schema = DoubleType
}

case object TString extends Type {
  override def toString = "String"

  def typeCheck(a: Any): Boolean = a == null || a.isInstanceOf[String]
  def schema = StringType
}

case class TArray(elementType: Type) extends Type {
  override def toString = s"Array[$elementType]"

<<<<<<< HEAD
  override def pretty(sb: StringBuilder, indent: Int, path: Vector[String], arrayDepth: Int) {
    elementType.pretty(sb, indent, path, arrayDepth + 1)
  }
=======
  def typeCheck(a: Any): Boolean = a == null || a.isInstanceOf[mutable.WrappedArray[_]] &&
    a.asInstanceOf[mutable.WrappedArray[_]].forall(elementType.typeCheck)

  def schema = ArrayType(elementType.schema)
>>>>>>> 98233508
}

case class TSet(elementType: Type) extends Type {
  override def toString = s"Set[$elementType]"

  def typeCheck(a: Any): Boolean = a == null || a.isInstanceOf[mutable.WrappedArray[_]] &&
    a.asInstanceOf[mutable.WrappedArray[_]].forall(elementType.typeCheck)

  def schema = ArrayType(elementType.schema)
}

<<<<<<< HEAD
abstract class TAbstractStruct extends Type {
  def fields: Map[String, Field]

  override def apply(path: Vector[String]): Option[Type] =
    if (path.isEmpty)
      Some(this)
    else
      fields.get(path.head).map(_.`type`).flatMap(t => t(path.tail))

  override def pretty(sb: StringBuilder, indent: Int, path: Vector[String], arrayDepth: Int) {
    sb.append(" " * indent)
    sb.append(path.last)
    sb.append(": ")
    path.foreachBetween { f => sb.append(f) } { () => sb += '.' }
    for (i <- 0 until arrayDepth)
      sb.append("[<index>]")
    sb.append(".<identifier>\n")
    for ((n, f) <- fields) {
      f.`type`.pretty(sb, indent + 2, path :+ n, 0)
      /*
      if (f.attrs.nonEmpty) {
        sb.append(" " * (indent + 2))
        f.attrs.foreachBetween { case (k, v) =>
          sb.append(k)
          sb += '='
          sb.append(v)
        } { () => sb.append(", ") }
      }
    */
    }
  }

=======
case class TFunction(parameterTypes: Array[Type], returnType: Type) extends Type {
  override def toString = s"(${parameterTypes.mkString(",")}) => $returnType"

  def typeCheck(a: Any): Boolean = throw new UnsupportedOperationException()
  def schema = throw new UnsupportedOperationException
>>>>>>> 98233508
}

case object TSample extends Type {
  override def toString = "Sample"

  def typeCheck(a: Any): Boolean = a == null || a.isInstanceOf[Sample]
  def schema = StructType(Array(
    StructField("id", StringType, nullable = false)))
}

case object TGenotype extends Type {
  override def toString = "Genotype"

  def typeCheck(a: Any): Boolean = a == null || a.isInstanceOf[Genotype]
  def schema = Genotype.schema
}

case object TAltAllele extends Type {
  override def toString = "AltAllele"

  def typeCheck(a: Any): Boolean = a == null || a == null || a.isInstanceOf[AltAllele]
  def schema = AltAllele.schema
}

case object TVariant extends Type {
  override def toString = "Variant"

  def typeCheck(a: Any): Boolean = a == null || a.isInstanceOf[Variant]
  def schema = Variant.schema
}

<<<<<<< HEAD
object TStruct {
  def empty: TStruct = TStruct(Map.empty[String, Field])

  def apply(args: (String, Type)*): TStruct =
    TStruct(args.map { case (n, t) => (n, Field(n, t)) }.toMap)
}

case class Field(name: String, `type`: Type, attrs: Map[String, String] = Map.empty) {
  def attr(s: String): Option[String] = attrs.get(s)
}

case class TStruct(fields: Map[String, Field]) extends TAbstractStruct {
  override def toString = "Struct"

  def +(k: String, v: Type): TStruct =
    TStruct(fields + ((k, Field(k, v))))

  def -(k: String): TStruct =
    TStruct(fields - k)

  def ++(that: TStruct): TStruct =
    TStruct(fields ++ that.fields)

  def get(k: String): Option[Type] =
    fields.get(k).map(_.`type`)
=======
case class TStruct(fields: Map[String, (Int, Type)]) extends Type {
  override def toString = "Struct"

  override def typeCheck(a: Any): Boolean = a == null || {
    val types = fields.toArray
      .sortBy { case (key, (i, t)) => i }
      .map { case (key, (i, t)) => t }
    a.isInstanceOf[Row] &&
      ((a.asInstanceOf[Row].length == types.length) &&
        a.asInstanceOf[Row].toSeq.zip(types).forall { case (v, t) => t.typeCheck(v) })
  }

  def schema = {
    assert(fields.size > 0)
    StructType(fields
      .toArray
      .sortBy { case (key, (index, ft)) => index }
      .map { case (key, (index, ft)) =>
        StructField(key, ft.schema)
      }
    )
  }
>>>>>>> 98233508
}

object AST extends Positional {
  def promoteNumeric(t: TNumeric): Type = t

  def promoteNumeric(lhs: TNumeric, rhs: TNumeric): Type =
    if (lhs == TDouble || rhs == TDouble)
      TDouble
    else if (lhs == TFloat || rhs == TFloat)
      TFloat
    else if (lhs == TLong || rhs == TLong)
      TLong
    else
      TInt

  def evalFlatCompose[T](c: EvalContext, subexpr: AST)
    (g: (T) => Option[Any]): () => Any = {
    val f = subexpr.eval(c)
    () => {
      val x = f()
      if (x != null)
        g(x.asInstanceOf[T]).orNull
      else
        null
    }
  }

  def evalCompose[T](c: EvalContext, subexpr: AST)
    (g: (T) => Any): () => Any = {
    val f = subexpr.eval(c)
    () => {
      val x = f()
      if (x != null)
        g(x.asInstanceOf[T])
      else
        null
    }
  }

  def evalCompose[T1, T2](c: EvalContext, subexpr1: AST, subexpr2: AST)
    (g: (T1, T2) => Any): () => Any = {
    val f1 = subexpr1.eval(c)
    val f2 = subexpr2.eval(c)
    () => {
      val x = f1()
      if (x != null) {
        val y = f2()
        if (y != null)
          g(x.asInstanceOf[T1], y.asInstanceOf[T2])
        else
          null
      } else
        null
    }
  }

  def evalCompose[T1, T2, T3](c: EvalContext, subexpr1: AST, subexpr2: AST, subexpr3: AST)
    (g: (T1, T2, T3) => Any): () => Any = {
    val f1 = subexpr1.eval(c)
    val f2 = subexpr2.eval(c)
    val f3 = subexpr3.eval(c)
    () => {
      val x = f1()
      if (x != null) {
        val y = f2()
        if (y != null) {
          val z = f3()
          if (z != null)
            g(x.asInstanceOf[T1], y.asInstanceOf[T2], z.asInstanceOf[T3])
          else
            null
        } else
          null
      } else
        null
    }
  }

  def evalComposeNumeric[T](c: EvalContext, subexpr: AST)
    (g: (T) => Any)
    (implicit convT: NumericConversion[T]): () => Any = {
    val f = subexpr.eval(c)
    () => {
      val x = f()
      if (x != null)
        g(convT.to(x))
      else
        null
    }
  }


  def evalComposeNumeric[T1, T2](c: EvalContext, subexpr1: AST, subexpr2: AST)
    (g: (T1, T2) => Any)
    (implicit convT1: NumericConversion[T1], convT2: NumericConversion[T2]): () => Any = {
    val f1 = subexpr1.eval(c)
    val f2 = subexpr2.eval(c)
    () => {
      val x = f1()
      if (x != null) {
        val y = f2()
        if (y != null)
          g(convT1.to(x), convT2.to(y))
        else
          null
      } else
        null
    }
  }
}

case class Positioned[T](x: T) extends Positional

sealed abstract class AST(pos: Position, subexprs: Array[AST] = Array.empty) {
  var `type`: Type = null

  def this(posn: Position, subexpr1: AST) = this(posn, Array(subexpr1))

  def this(posn: Position, subexpr1: AST, subexpr2: AST) = this(posn, Array(subexpr1, subexpr2))

  def eval(c: EvalContext): () => Any

  def typecheckThis(typeSymTab: SymbolTable): Type = typecheckThis()

  def typecheckThis(): Type = throw new UnsupportedOperationException

  def typecheck(typeSymTab: SymbolTable) {
    subexprs.foreach(_.typecheck(typeSymTab))
    `type` = typecheckThis(typeSymTab)
  }

  def parseError(msg: String): Nothing = ParserUtils.error(pos, msg)
}

case class Const(posn: Position, value: Any, t: Type) extends AST(posn) {
  def eval(c: EvalContext): () => Any = {
    val v = value
    () => v
  }

  override def typecheckThis(): Type = t
}

case class Select(posn: Position, lhs: AST, rhs: String) extends AST(posn, lhs) {
  override def typecheckThis(): Type = {
    (lhs.`type`, rhs) match {
<<<<<<< HEAD
      case (_, "isDefined") => TBoolean

      case (t: TAbstractStruct, _) => {
        t.fields.get(rhs) match {
          case Some(f) => f.`type`
          case None => parseError(s"`$t' has no field `$rhs'")
=======
      case (TSample, "id") => TString
      case (TGenotype, "gt") => TInt
      case (TGenotype, "ad") => TArray(TInt)
      case (TGenotype, "dp") => TInt
      case (TGenotype, "od") => TInt
      case (TGenotype, "gq") => TInt
      case (TGenotype, "pl") => TArray(TInt)
      case (TGenotype, "isHomRef") => TBoolean
      case (TGenotype, "isHet") => TBoolean
      case (TGenotype, "isHomVar") => TBoolean
      case (TGenotype, "isCalledNonRef") => TBoolean
      case (TGenotype, "isHetNonRef") => TBoolean
      case (TGenotype, "isHetRef") => TBoolean
      case (TGenotype, "isCalled") => TBoolean
      case (TGenotype, "isNotCalled") => TBoolean
      case (TGenotype, "nNonRefAlleles") => TInt
      case (TGenotype, "pAB") => TDouble

      case (TVariant, "contig") => TString
      case (TVariant, "start") => TInt
      case (TVariant, "ref") => TString
      case (TVariant, "altAlleles") => TArray(TAltAllele)
      case (TVariant, "nAltAlleles") => TInt
      case (TVariant, "nAlleles") => TInt
      case (TVariant, "isBiallelic") => TBoolean
      case (TVariant, "nGenotypes") => TInt
      case (TVariant, "inParX") => TBoolean
      case (TVariant, "inParY") => TBoolean
      // assumes biallelic
      case (TVariant, "alt") => TString
      case (TVariant, "altAllele") => TAltAllele

      case (TAltAllele, "ref") => TString
      case (TAltAllele, "alt") => TString
      case (TAltAllele, "isSNP") => TBoolean
      case (TAltAllele, "isMNP") => TBoolean
      case (TAltAllele, "isIndel") => TBoolean
      case (TAltAllele, "isInsertion") => TBoolean
      case (TAltAllele, "isDeletion") => TBoolean
      case (TAltAllele, "isComplex") => TBoolean
      case (TAltAllele, "isTransition") => TBoolean
      case (TAltAllele, "isTransversion") => TBoolean

      case (t: TStruct, _) => {
        t.fields.get(rhs) match {
          case Some((i, t)) => t
          case None => parseError(s"`$t' has no field `$rhs")
>>>>>>> 98233508
        }
      }
      case (t: TNumeric, "toInt") => TInt
      case (t: TNumeric, "toLong") => TLong
      case (t: TNumeric, "toFloat") => TFloat
      case (t: TNumeric, "toDouble") => TDouble
      case (t: TNumeric, "abs") => t
      case (t: TNumeric, "signum") => TInt
      case (TString, "length") => TInt
      case (TArray(_), "length") => TInt
      case (TArray(_), "isEmpty") => TBoolean
      case (TSet(_), "size") => TInt
      case (TSet(_), "isEmpty") => TBoolean

      case (_, "isMissing") => TBoolean
      case (_, "isNotMissing") => TBoolean

      case (t, _) =>
        parseError(s"`$t' has no field `$rhs'")
    }
  }

  def eval(c: EvalContext): () => Any = ((lhs.`type`, rhs): @unchecked) match {
    case (TSample, "id") => lhs.eval(c)

    case (TGenotype, "gt") =>
      AST.evalFlatCompose[Genotype](c, lhs)(_.gt)
    case (TGenotype, "ad") =>
      AST.evalFlatCompose[Genotype](c, lhs)(_.ad)
    case (TGenotype, "dp") =>
      AST.evalFlatCompose[Genotype](c, lhs)(_.dp)
    case (TGenotype, "od") =>
      AST.evalFlatCompose[Genotype](c, lhs)(_.od)
    case (TGenotype, "gq") =>
      AST.evalFlatCompose[Genotype](c, lhs)(_.gq)
    case (TGenotype, "pl") =>
      AST.evalFlatCompose[Genotype](c, lhs)(_.pl)
    case (TGenotype, "isHomRef") =>
      AST.evalCompose[Genotype](c, lhs)(_.isHomRef)
    case (TGenotype, "isHet") =>
      AST.evalCompose[Genotype](c, lhs)(_.isHet)
    case (TGenotype, "isHomVar") =>
      AST.evalCompose[Genotype](c, lhs)(_.isHomVar)
    case (TGenotype, "isCalledNonRef") =>
      AST.evalCompose[Genotype](c, lhs)(_.isCalledNonRef)
    case (TGenotype, "isHetNonRef") =>
      AST.evalCompose[Genotype](c, lhs)(_.isHetNonRef)
    case (TGenotype, "isHetRef") =>
      AST.evalCompose[Genotype](c, lhs)(_.isHetRef)
    case (TGenotype, "isCalled") =>
      AST.evalCompose[Genotype](c, lhs)(_.isCalled)
    case (TGenotype, "isNotCalled") =>
      AST.evalCompose[Genotype](c, lhs)(_.isNotCalled)
    case (TGenotype, "nNonRefAlleles") => AST.evalFlatCompose[Genotype](c, lhs)(_.nNonRefAlleles)
    case (TGenotype, "pAB") =>
      AST.evalCompose[Genotype](c, lhs)(g => () => g.pAB())

    case (TVariant, "contig") =>
      AST.evalCompose[Variant](c, lhs)(_.contig)
    case (TVariant, "start") =>
      AST.evalCompose[Variant](c, lhs)(_.start)
    case (TVariant, "ref") =>
      AST.evalCompose[Variant](c, lhs)(_.ref)
    case (TVariant, "altAlleles") =>
      AST.evalCompose[Variant](c, lhs)(_.altAlleles)
    case (TVariant, "nAltAlleles") =>
      AST.evalCompose[Variant](c, lhs)(_.nAltAlleles)
    case (TVariant, "nAlleles") =>
      AST.evalCompose[Variant](c, lhs)(_.nAlleles)
    case (TVariant, "isBiallelic") =>
      AST.evalCompose[Variant](c, lhs)(_.isBiallelic)
    case (TVariant, "nGenotypes") =>
      AST.evalCompose[Variant](c, lhs)(_.nGenotypes)
    case (TVariant, "inParX") =>
      AST.evalCompose[Variant](c, lhs)(_.inParX)
    case (TVariant, "inParY") =>
      AST.evalCompose[Variant](c, lhs)(_.inParY)
    // assumes biallelic
    case (TVariant, "alt") =>
      AST.evalCompose[Variant](c, lhs)(_.alt)
    case (TVariant, "altAllele") =>
      AST.evalCompose[Variant](c, lhs)(_.altAllele)

    case (TAltAllele, "ref") => AST.evalCompose[AltAllele](c, lhs)(_.ref)
    case (TAltAllele, "alt") => AST.evalCompose[AltAllele](c, lhs)(_.alt)
    case (TAltAllele, "isSNP") => AST.evalCompose[AltAllele](c, lhs)(_.isSNP)
    case (TAltAllele, "isMNP") => AST.evalCompose[AltAllele](c, lhs)(_.isMNP)
    case (TAltAllele, "isIndel") => AST.evalCompose[AltAllele](c, lhs)(_.isIndel)
    case (TAltAllele, "isInsertion") => AST.evalCompose[AltAllele](c, lhs)(_.isInsertion)
    case (TAltAllele, "isDeletion") => AST.evalCompose[AltAllele](c, lhs)(_.isDeletion)
    case (TAltAllele, "isComplex") => AST.evalCompose[AltAllele](c, lhs)(_.isComplex)
    case (TAltAllele, "isTransition") => AST.evalCompose[AltAllele](c, lhs)(_.isTransition)
    case (TAltAllele, "isTransversion") => AST.evalCompose[AltAllele](c, lhs)(_.isTransversion)

    case (TStruct(fields), _) =>
<<<<<<< HEAD
      val localRHS = rhs
      AST.evalCompose[Annotations](c, lhs) { m =>
        m.attrs.getOrElse(localRHS, null) match {
=======
      val Some((i, s)) = fields.get(rhs)
      AST.evalCompose[Row](c, lhs) { r =>
        r.get(i) match {
>>>>>>> 98233508
          case wa: mutable.WrappedArray[_] => wa.array
          case x => x
        }
      }

    case (TInt, "toInt") => lhs.eval(c)
    case (TInt, "toLong") => AST.evalCompose[Int](c, lhs)(_.toLong)
    case (TInt, "toFloat") => AST.evalCompose[Int](c, lhs)(_.toFloat)
    case (TInt, "toDouble") => AST.evalCompose[Int](c, lhs)(_.toDouble)

    case (TLong, "toInt") => AST.evalCompose[Long](c, lhs)(_.toInt)
    case (TLong, "toLong") => lhs.eval(c)
    case (TLong, "toFloat") => AST.evalCompose[Long](c, lhs)(_.toFloat)
    case (TLong, "toDouble") => AST.evalCompose[Long](c, lhs)(_.toDouble)

    case (TFloat, "toInt") => AST.evalCompose[Float](c, lhs)(_.toInt)
    case (TFloat, "toLong") => AST.evalCompose[Float](c, lhs)(_.toLong)
    case (TFloat, "toFloat") => lhs.eval(c)
    case (TFloat, "toDouble") => AST.evalCompose[Float](c, lhs)(_.toDouble)

    case (TDouble, "toInt") => AST.evalCompose[Double](c, lhs)(_.toInt)
    case (TDouble, "toLong") => AST.evalCompose[Double](c, lhs)(_.toLong)
    case (TDouble, "toFloat") => AST.evalCompose[Double](c, lhs)(_.toFloat)
    case (TDouble, "toDouble") => lhs.eval(c)

    case (TString, "toInt") => AST.evalCompose[String](c, lhs)(_.toInt)
    case (TString, "toLong") => AST.evalCompose[String](c, lhs)(_.toLong)
    case (TString, "toFloat") => AST.evalCompose[String](c, lhs)(_.toFloat)
    case (TString, "toDouble") => AST.evalCompose[String](c, lhs)(_.toDouble)

    case (_, "isMissing") =>
      val f = lhs.eval(c)
      () => f() == null
    case (_, "isNotMissing") =>
      val f = lhs.eval(c)
      () => f() != null

    case (TInt, "abs") => AST.evalCompose[Int](c, lhs)(_.abs)
    case (TLong, "abs") => AST.evalCompose[Long](c, lhs)(_.abs)
    case (TFloat, "abs") => AST.evalCompose[Float](c, lhs)(_.abs)
    case (TDouble, "abs") => AST.evalCompose[Double](c, lhs)(_.abs)

    case (TInt, "signum") => AST.evalCompose[Int](c, lhs)(_.signum)
    case (TLong, "signum") => AST.evalCompose[Long](c, lhs)(_.signum)
    case (TFloat, "signum") => AST.evalCompose[Float](c, lhs)(_.signum)
    case (TDouble, "signum") => AST.evalCompose[Double](c, lhs)(_.signum)

    case (TInt, "max") => AST.evalCompose[Int](c, lhs)(a => (b: Int) => a.max(b))
    case (TInt, "min") => AST.evalCompose[Int](c, lhs)(a => (b: Int) => a.min(b))

    case (TLong, "max") => AST.evalCompose[Long](c, lhs)(a => (b: Long) => a.max(b))
    case (TLong, "min") => AST.evalCompose[Long](c, lhs)(a => (b: Long) => a.min(b))

    case (TFloat, "max") => AST.evalCompose[Float](c, lhs)(a => (b: Float) => a.max(b))
    case (TFloat, "min") => AST.evalCompose[Float](c, lhs)(a => (b: Float) => a.min(b))

    case (TDouble, "max") => AST.evalCompose[Double](c, lhs)(a => (b: Double) => a.max(b))
    case (TDouble, "min") => AST.evalCompose[Double](c, lhs)(a => (b: Double) => a.min(b))

    case (TString, "length") => AST.evalCompose[String](c, lhs)(_.length)
    case (TString, "split") => AST.evalCompose[String](c, lhs)(s => (d: String) => s.split(d))
    case (TString, "mkString") => AST.evalCompose[String](c, lhs)(s => (d: String) => s.split(d))

    case (TArray(_), "length") => AST.evalCompose[Array[_]](c, lhs)(_.length)
    case (TArray(_), "isEmpty") => AST.evalCompose[Array[_]](c, lhs)(_.isEmpty)
    case (TArray(_), "contains") => AST.evalCompose[Array[_]](c, lhs)(s => (x: Any) => s.contains(x))

    case (TSet(_), "size") => AST.evalCompose[Array[_]](c, lhs)(_.size)
    case (TSet(_), "isEmpty") => AST.evalCompose[Array[_]](c, lhs)(_.isEmpty)
    case (TSet(_), "contains") => AST.evalCompose[Array[Any]](c, lhs)(s => (x: Any) => s.contains(x))
  }

}

case class Lambda(posn: Position, param: String, body: AST) extends AST(posn, body) {
  def typecheck(): Type = parseError("non-function context")

  def eval(c: EvalContext): () => Any = throw new UnsupportedOperationException
}

case class ApplyMethod(posn: Position, lhs: AST, method: String, args: Array[AST]) extends AST(posn, lhs +: args) {
  override def typecheck(symTab: SymbolTable) {
    (method, args) match {
      case ("find", Array(Lambda(_, param, body))) =>
        lhs.typecheck(symTab)

        val elementType = lhs.`type` match {
          case TArray(elementType) => elementType
          case _ =>
            fatal("no `$method' on non-array")
        }

        `type` = elementType

        // index unused in typecheck
        body.typecheck(symTab + (param ->(-1, elementType)))
        if (body.`type` != TBoolean)
          fatal(s"expected Boolean, got `${body.`type`}' in first argument to `$method'")

      case _ =>
        super.typecheck(symTab)
    }
  }

  override def typecheckThis(): Type = {
    (lhs.`type`, method, args.map(_.`type`)) match {
      case (TArray(elementType), "contains", Array(TString)) => TBoolean
      case (TArray(TString), "mkString", Array(TString)) => TString
      case (TSet(elementType), "contains", Array(TString)) => TBoolean
      case (TString, "split", Array(TString)) => TArray(TString)

      case (t: TNumeric, "min", Array(t2: TNumeric)) =>
        AST.promoteNumeric(t, t2)
      case (t: TNumeric, "max", Array(t2: TNumeric)) =>
        AST.promoteNumeric(t, t2)

      case (t, "orElse", Array(t2)) if t == t2 =>
        t

      case (t, _, _) =>
        parseError(s"`no matching signature for `$method' on `$t'")
    }
  }

  def eval(c: EvalContext): () => Any = ((lhs.`type`, method, args): @unchecked) match {
    case (returnType, "find", Array(Lambda(_, param, body))) =>
      val localIdx = c.a.length
      c.a += null
      val bodyFn = body.eval(c.copy(
        symTab = c.symTab + (param ->(localIdx, returnType))))
      val localA = c.a
      AST.evalCompose[Array[_]](c, lhs) { case is =>
        def f(i: Int): Any =
          if (i < is.length) {
            val elt = is(i)
            localA(localIdx) = elt
            val r = bodyFn()
            if (r != null
              && r.asInstanceOf[Boolean])
              elt
            else
              f(i + 1)
          } else
            null
        f(0)
      }

    case (_, "orElse", Array(a)) =>
      AST.evalCompose[Any, Any](c, lhs, a) { case (v, alt) =>
        if (v != null)
          v
        else
          a
      }

    case (TArray(elementType), "contains", Array(a)) =>
      AST.evalCompose[Array[_], Any](c, lhs, a) { case (a, x) => a.contains(x) }
    case (TArray(TString), "mkString", Array(a)) =>
      AST.evalCompose[Array[String], String](c, lhs, a) { case (s, t) => s.mkString(t) }
    case (TSet(elementType), "contains", Array(a)) =>
      AST.evalCompose[Set[Any], Any](c, lhs, a) { case (a, x) => a.contains(x) }

    case (TString, "split", Array(a)) =>
      AST.evalCompose[String, String](c, lhs, a) { case (s, p) => s.split(p) }

    case (TInt, "min", Array(a)) => AST.evalComposeNumeric[Int, Int](c, lhs, a)(_ min _)
    case (TLong, "min", Array(a)) => AST.evalComposeNumeric[Long, Long](c, lhs, a)(_ min _)
    case (TFloat, "min", Array(a)) => AST.evalComposeNumeric[Float, Float](c, lhs, a)(_ min _)
    case (TDouble, "min", Array(a)) => AST.evalComposeNumeric[Double, Double](c, lhs, a)(_ min _)

    case (TInt, "max", Array(a)) => AST.evalComposeNumeric[Int, Int](c, lhs, a)(_ max _)
    case (TLong, "max", Array(a)) => AST.evalComposeNumeric[Long, Long](c, lhs, a)(_ max _)
    case (TFloat, "max", Array(a)) => AST.evalComposeNumeric[Float, Float](c, lhs, a)(_ max _)
    case (TDouble, "max", Array(a)) => AST.evalComposeNumeric[Double, Double](c, lhs, a)(_ max _)
  }
}

case class BinaryOp(posn: Position, lhs: AST, operation: String, rhs: AST) extends AST(posn, lhs, rhs) {
  def eval(c: EvalContext): () => Any = ((operation, `type`): @unchecked) match {
    case ("+", TString) => AST.evalCompose[String, String](c, lhs, rhs)(_ + _)
    case ("~", TBoolean) => AST.evalCompose[String, String](c, lhs, rhs) { (s, t) =>
      s.r.findFirstIn(t).isDefined
    }

    case ("||", TBoolean) => {
      val f1 = lhs.eval(c)
      val f2 = rhs.eval(c)

      () => {
        val x = f1()
        if (x != null) {
          if (x.asInstanceOf[Boolean])
            true
          else
            f2()
        } else {
          val x2 = f2()
          if (x != null
            && x.asInstanceOf[Boolean])
            true
          else
            null
        }
      }
    }

    case ("&&", TBoolean) => {
      val f1 = lhs.eval(c)
      val f2 = rhs.eval(c)
      () => {
        val x = f1()
        if (x != null) {
          if (x.asInstanceOf[Boolean])
            f2()
          else
            false
        } else {
          val x2 = f2()
          if (x2 != null
            && !x2.asInstanceOf[Boolean])
            false
          else
            null
        }
      }
    }

    case ("+", TInt) => AST.evalComposeNumeric[Int, Int](c, lhs, rhs)(_ + _)
    case ("-", TInt) => AST.evalComposeNumeric[Int, Int](c, lhs, rhs)(_ - _)
    case ("*", TInt) => AST.evalComposeNumeric[Int, Int](c, lhs, rhs)(_ * _)
    case ("/", TInt) => AST.evalComposeNumeric[Int, Int](c, lhs, rhs)(_ / _)
    case ("%", TInt) => AST.evalComposeNumeric[Int, Int](c, lhs, rhs)(_ % _)

    case ("+", TDouble) => AST.evalComposeNumeric[Double, Double](c, lhs, rhs)(_ + _)
    case ("-", TDouble) => AST.evalComposeNumeric[Double, Double](c, lhs, rhs)(_ - _)
    case ("*", TDouble) => AST.evalComposeNumeric[Double, Double](c, lhs, rhs)(_ * _)
    case ("/", TDouble) => AST.evalComposeNumeric[Double, Double](c, lhs, rhs)(_ / _)

    case ("+", TSet(_)) => AST.evalCompose[Set[Any], Any](c, lhs, rhs)(_ + _)
    case ("-", TSet(_)) => AST.evalCompose[Set[Any], Any](c, lhs, rhs)(_ - _)
  }

  override def typecheckThis(): Type = (lhs.`type`, operation, rhs.`type`) match {
    case (TString, "+", TString) => TString
    case (TString, "~", TString) => TBoolean
    case (TBoolean, "||", TBoolean) => TBoolean
    case (TBoolean, "&&", TBoolean) => TBoolean
    case (lhsType: TNumeric, "+", rhsType: TNumeric) => AST.promoteNumeric(lhsType, rhsType)
    case (lhsType: TNumeric, "-", rhsType: TNumeric) => AST.promoteNumeric(lhsType, rhsType)
    case (lhsType: TNumeric, "*", rhsType: TNumeric) => AST.promoteNumeric(lhsType, rhsType)
    case (lhsType: TNumeric, "/", rhsType: TNumeric) => AST.promoteNumeric(lhsType, rhsType)

    case (lhsType, _, rhsType) =>
      parseError(s"invalid arguments to `$operation': ($lhsType, $rhsType)")
  }
}

case class Comparison(posn: Position, lhs: AST, operation: String, rhs: AST) extends AST(posn, lhs, rhs) {
  var operandType: Type = null

  def eval(c: EvalContext): () => Any = ((operation, operandType): @unchecked) match {
    case ("==", _) => AST.evalCompose[Any, Any](c, lhs, rhs)(_ == _)
    case ("!=", _) => AST.evalCompose[Any, Any](c, lhs, rhs)(_ != _)

    case ("<", TInt) => AST.evalComposeNumeric[Int, Int](c, lhs, rhs)(_ < _)
    case ("<=", TInt) => AST.evalComposeNumeric[Int, Int](c, lhs, rhs)(_ <= _)
    case (">", TInt) => AST.evalComposeNumeric[Int, Int](c, lhs, rhs)(_ > _)
    case (">=", TInt) => AST.evalComposeNumeric[Int, Int](c, lhs, rhs)(_ >= _)

    case ("<", TLong) => AST.evalComposeNumeric[Long, Long](c, lhs, rhs)(_ < _)
    case ("<=", TLong) => AST.evalComposeNumeric[Long, Long](c, lhs, rhs)(_ <= _)
    case (">", TLong) => AST.evalComposeNumeric[Long, Long](c, lhs, rhs)(_ > _)
    case (">=", TLong) => AST.evalComposeNumeric[Long, Long](c, lhs, rhs)(_ >= _)

    case ("<", TFloat) => AST.evalComposeNumeric[Float, Float](c, lhs, rhs)(_ < _)
    case ("<=", TFloat) => AST.evalComposeNumeric[Float, Float](c, lhs, rhs)(_ <= _)
    case (">", TFloat) => AST.evalComposeNumeric[Float, Float](c, lhs, rhs)(_ > _)
    case (">=", TFloat) => AST.evalComposeNumeric[Float, Float](c, lhs, rhs)(_ >= _)

    case ("<", TDouble) => AST.evalComposeNumeric[Double, Double](c, lhs, rhs)(_ < _)
    case ("<=", TDouble) => AST.evalComposeNumeric[Double, Double](c, lhs, rhs)(_ <= _)
    case (">", TDouble) => AST.evalComposeNumeric[Double, Double](c, lhs, rhs)(_ > _)
    case (">=", TDouble) => AST.evalComposeNumeric[Double, Double](c, lhs, rhs)(_ >= _)
  }

  override def typecheckThis(): Type = {
    operandType = (lhs.`type`, operation, rhs.`type`) match {
      case (_, "==" | "!=", _) => null
      case (lhsType: TNumeric, "<=" | ">=" | "<" | ">", rhsType: TNumeric) =>
        AST.promoteNumeric(lhsType, rhsType)

      case (lhsType, _, rhsType) =>
        parseError(s"invalid arguments to `$operation': ($lhsType, $rhsType)")
    }

    TBoolean
  }
}

case class UnaryOp(posn: Position, operation: String, operand: AST) extends AST(posn, operand) {
  def eval(c: EvalContext): () => Any = ((operation, `type`): @unchecked) match {
    case ("-", TInt) => AST.evalComposeNumeric[Int](c, operand)(-_)
    case ("-", TLong) => AST.evalComposeNumeric[Long](c, operand)(-_)
    case ("-", TFloat) => AST.evalComposeNumeric[Float](c, operand)(-_)
    case ("-", TDouble) => AST.evalComposeNumeric[Double](c, operand)(-_)

    case ("!", TBoolean) => AST.evalCompose[Boolean](c, operand)(!_)
  }

  override def typecheckThis(): Type = (operation, operand.`type`) match {
    case ("-", t: TNumeric) => AST.promoteNumeric(t)
    case ("!", TBoolean) => TBoolean

    case (_, t) =>
      parseError(s"invalid argument to unary `$operation': ${t.toString}")
  }
}

case class IndexArray(posn: Position, f: AST, idx: AST) extends AST(posn, Array(f, idx)) {
  override def typecheckThis(): Type = (f.`type`, idx.`type`) match {
    case (TArray(elementType), TInt) => elementType
    case (TString, TInt) => TChar

    case _ =>
      parseError("invalid array index expression")
  }

  def eval(c: EvalContext): () => Any = ((f.`type`, idx.`type`): @unchecked) match {
    case (TArray(elementType), TInt) =>
      AST.evalCompose[Array[_], Int](c, f, idx)((a, i) => a(i))

    case (TString, TInt) =>
      AST.evalCompose[String, Int](c, f, idx)((s, i) => s(i))
  }

}

case class SymRef(posn: Position, symbol: String) extends AST(posn) {
  def eval(c: EvalContext): () => Any = {
    val i = c.symTab(symbol)._1
    val localA = c.a
    () => localA(i)
  }

  override def typecheckThis(typeSymTab: SymbolTable): Type = typeSymTab.get(symbol) match {
    case Some((_, t)) => t
    case None =>
      parseError(s"symbol `$symbol' not found")
  }
}

case class If(pos: Position, cond: AST, thenTree: AST, elseTree: AST)
  extends AST(pos, Array(cond, thenTree, elseTree)) {
  override def typecheckThis(typeSymTab: SymbolTable): Type =
    TBoolean

  def eval(c: EvalContext): () => Any = {
    val f1 = cond.eval(c)
    val f2 = thenTree.eval(c)
    val f3 = elseTree.eval(c)
    () => {
      val c = f1()
      if (c != null) {
        if (c.asInstanceOf[Boolean])
          f2()
        else
          f3()
      } else
        null
    }
  }
}<|MERGE_RESOLUTION|>--- conflicted
+++ resolved
@@ -1,79 +1,17 @@
 package org.broadinstitute.hail.expr
 
-<<<<<<< HEAD
-import org.broadinstitute.hail.annotations.Annotations
+import org.broadinstitute.hail.annotations._
 import org.broadinstitute.hail.Utils._
-import org.broadinstitute.hail.variant.{AltAllele, Variant, Genotype}
-=======
 import org.apache.spark.sql.Row
 import org.apache.spark.sql.types._
 import org.broadinstitute.hail.variant.{Sample, AltAllele, Variant, Genotype}
->>>>>>> 98233508
-import scala.collection.mutable
 import scala.collection.mutable.ArrayBuffer
+import scala.reflect.ClassTag
 import scala.util.parsing.input.{Position, Positional}
 
-<<<<<<< HEAD
 case class EvalContext(symTab: SymbolTable,
   a: ArrayBuffer[Any])
 
-object Type {
-  val sampleFields = Map(
-    "id" -> TString)
-    .map { case (name, t) => (name, Field(name, t)) }
-
-  val genotypeFields = Map(
-    "gt" -> TInt,
-    "ad" -> TArray(TInt),
-    "dp" -> TInt,
-    "od" -> TInt,
-    "gq" -> TInt,
-    "pl" -> TArray(TInt),
-    "isHomRef" -> TBoolean,
-    "isHet" -> TBoolean,
-    "isHomVar" -> TBoolean,
-    "isCalledNonRef" -> TBoolean,
-    "isHetNonRef" -> TBoolean,
-    "isHetRef" -> TBoolean,
-    "isNotCalled" -> TBoolean,
-    "isCalled" -> TBoolean,
-    "nNonRefAlleles" -> TInt,
-    "pAB" -> TDouble)
-    .map { case (name, t) => (name, Field(name, t)) }
-
-  val altAlleleFields = Map(
-    "ref" -> TString,
-    "alt" -> TString,
-    "isSNP" -> TBoolean,
-    "isMNP" -> TBoolean,
-    "isInsertion" -> TBoolean,
-    "isDeletion" -> TBoolean,
-    "isIndel" -> TBoolean,
-    "isComplex" -> TBoolean,
-    "isTransition" -> TBoolean,
-    "isTransversion" -> TBoolean)
-    .map { case (name, t) => (name, Field(name, t)) }
-
-  val variantFields = Map(
-    "contig" -> TString,
-    "start" -> TInt,
-    "ref" -> TString,
-    "altAlleles" -> TArray(TAltAllele),
-    "altAllele" -> TAltAllele,
-    "nAltAlleles" -> TInt,
-    "nAlleles" -> TInt,
-    "isBiallelic" -> TBoolean,
-    "nGenotypes" -> TInt,
-    "inParX" -> TInt,
-    "inParY" -> TInt,
-    // assume biallelic
-    "alt" -> TString,
-    "altAllele" -> TAltAllele)
-    .map { case (name, t) => (name, Field(name, t)) }
-}
-
-=======
->>>>>>> 98233508
 trait NumericConversion[T] extends Serializable {
   def to(numeric: Any): T
 }
@@ -108,8 +46,53 @@
   }
 }
 
-<<<<<<< HEAD
 sealed abstract class Type extends Serializable {
+  def getAsOption[T](fields: String*)(implicit ct: ClassTag[T]): Option[T] = {
+    getOption(fields: _*)
+      .flatMap { t =>
+        if (ct.runtimeClass.isInstance(t))
+          Some(t.asInstanceOf[T])
+        else
+          None
+      }
+  }
+
+  def getOption(fields: String*): Option[Type] = getOption(fields.toList)
+
+  def getOption(path: List[String]): Option[Type] = {
+    if (path.isEmpty)
+      Some(this)
+    else
+      None
+  }
+
+  def delete(fields: String*): (Type, Deleter) = delete(fields.toList)
+
+  def delete(path: List[String]): (Type, Deleter) = {
+    if (path.nonEmpty)
+      throw new AnnotationPathException()
+    else
+      (TEmpty, a => null)
+  }
+
+  def insert(signature: Type, fields: String*): (Type, Inserter) = insert(signature, fields.toList)
+
+  def insert(signature: Type, path: List[String]): (Type, Inserter) = {
+    if (path.nonEmpty)
+      TStruct.empty.insert(signature, path)
+    else
+      (signature, (a, toIns) => toIns.orNull)
+  }
+
+  def query(fields: String*): Querier = query(fields.toList)
+
+  def query(path: List[String]): Querier = {
+    if (path.nonEmpty)
+      throw new AnnotationPathException()
+    else
+      a => Option(a)
+  }
+
   def pretty(sb: StringBuilder, indent: Int, path: Vector[String], arrayDepth: Int) {
     sb.append(" " * indent)
     sb.append(path.last)
@@ -120,105 +103,301 @@
     sb += '\n'
   }
 
-  def apply(path: String): Option[Type] =
-    apply(path.split("\\.").toVector)
-
-  def apply(path: Vector[String]): Option[Type] =
+  def fieldOption(fields: String*): Option[Field] = fieldOption(fields.toList)
+
+  def fieldOption(path: List[String]): Option[Field] =
+    None
+
+  def typeCheck(a: Any): Boolean
+
+  def schema: DataType
+}
+
+case object TEmpty extends Type {
+  override def toString = "Empty"
+
+  def typeCheck(a: Any): Boolean = a == null
+
+  def schema =
+  // placeholder
+    BooleanType
+}
+
+case object TBoolean extends Type {
+  override def toString = "Boolean"
+
+  def typeCheck(a: Any): Boolean = a == null || a.isInstanceOf[Boolean]
+
+  def schema = BooleanType
+}
+
+case object TChar extends Type {
+  override def toString = "Char"
+
+  def typeCheck(a: Any): Boolean = a == null || a.isInstanceOf[Character]
+
+  def schema = throw new UnsupportedOperationException
+}
+
+abstract class TNumeric extends Type
+
+case object TInt extends TNumeric {
+  override def toString = "Int"
+
+  def typeCheck(a: Any): Boolean = a == null || a.isInstanceOf[Int]
+
+  def schema = IntegerType
+}
+
+case object TLong extends TNumeric {
+  override def toString = "Long"
+
+  def typeCheck(a: Any): Boolean = a == null || a.isInstanceOf[Long]
+
+  def schema = LongType
+}
+
+case object TFloat extends TNumeric {
+  override def toString = "Float"
+
+  def typeCheck(a: Any): Boolean = a == null || a.isInstanceOf[Float]
+
+  def schema = FloatType
+}
+
+case object TDouble extends TNumeric {
+  override def toString = "Double"
+
+  def typeCheck(a: Any): Boolean = a == null || a.isInstanceOf[Double]
+
+  def schema = DoubleType
+}
+
+case object TString extends Type {
+  override def toString = "String"
+
+  def typeCheck(a: Any): Boolean = a == null || a.isInstanceOf[String]
+
+  def schema = StringType
+}
+
+case class TArray(elementType: Type) extends Type {
+  override def toString = s"Array[$elementType]"
+
+  override def pretty(sb: StringBuilder, indent: Int, path: Vector[String], arrayDepth: Int) {
+    elementType.pretty(sb, indent, path, arrayDepth + 1)
+  }
+
+  def typeCheck(a: Any): Boolean = a == null || (a.isInstanceOf[IndexedSeq[_]] &&
+    a.asInstanceOf[IndexedSeq[_]].forall(elementType.typeCheck))
+
+  def schema = ArrayType(elementType.schema)
+}
+
+case class TSet(elementType: Type) extends Type {
+  override def toString = s"Set[$elementType]"
+
+  def typeCheck(a: Any): Boolean = a == null || a.isInstanceOf[IndexedSeq[_]] &&
+    a.asInstanceOf[IndexedSeq[_]].forall(elementType.typeCheck)
+
+  def schema = ArrayType(elementType.schema)
+}
+
+case object TSample extends Type {
+  override def toString = "Sample"
+
+  def typeCheck(a: Any): Boolean = a == null || a.isInstanceOf[Sample]
+
+  def schema = StructType(Array(
+    StructField("id", StringType, nullable = false)))
+}
+
+case object TGenotype extends Type {
+  override def toString = "Genotype"
+
+  def typeCheck(a: Any): Boolean = a == null || a.isInstanceOf[Genotype]
+
+  def schema = Genotype.schema
+}
+
+case object TAltAllele extends Type {
+  override def toString = "AltAllele"
+
+  def typeCheck(a: Any): Boolean = a == null || a == null || a.isInstanceOf[AltAllele]
+
+  def schema = AltAllele.schema
+}
+
+case object TVariant extends Type {
+  override def toString = "Variant"
+
+  def typeCheck(a: Any): Boolean = a == null || a.isInstanceOf[Variant]
+
+  def schema = Variant.schema
+}
+
+object TStruct {
+  def empty: TStruct = TStruct(Array.empty[Field])
+
+  def apply(args: (String, Type)*): TStruct =
+    TStruct(args
+      .iterator
+      .zipWithIndex
+      .map { case ((n, t), i) => Field(n, t, i) }
+      .toArray)
+}
+
+case class Field(name: String, `type`: Type,
+  index: Int,
+  attrs: Map[String, String] = Map.empty) {
+  def attr(s: String): Option[String] = attrs.get(s)
+}
+
+case class TStruct(fields: IndexedSeq[Field]) extends Type {
+  val fieldIdx: Map[String, Int] =
+    fields.map(f => (f.name, f.index)).toMap
+
+  def selfField(name: String): Option[Field] = fieldIdx.get(name).map(i => fields(i))
+
+  def size: Int = fields.length
+
+  override def getOption(path: List[String]): Option[Type] =
     if (path.isEmpty)
       Some(this)
     else
+      selfField(path.head).map(_.`type`).flatMap(t => t.getOption(path.tail))
+
+  override def fieldOption(path: List[String]): Option[Field] =
+    if (path.isEmpty)
       None
-=======
-sealed abstract class Type {
-  def typeCheck(a: Any): Boolean
-  def schema: DataType
->>>>>>> 98233508
-}
-
-case object TBoolean extends Type {
-  override def toString = "Boolean"
-
-  def typeCheck(a: Any): Boolean = a == null || a.isInstanceOf[Boolean]
-  def schema = BooleanType
-}
-
-case object TChar extends Type {
-  override def toString = "Char"
-
-  def typeCheck(a: Any): Boolean = a == null || a.isInstanceOf[Character]
-  def schema = throw new UnsupportedOperationException
-}
-
-abstract class TNumeric extends Type
-
-case object TInt extends TNumeric {
-  override def toString = "Int"
-
-  def typeCheck(a: Any): Boolean = a == null || a.isInstanceOf[Int]
-  def schema = IntegerType
-}
-
-case object TLong extends TNumeric {
-  override def toString = "Long"
-
-  def typeCheck(a: Any): Boolean = a == null || a.isInstanceOf[Long]
-  def schema = LongType
-}
-
-case object TFloat extends TNumeric {
-  override def toString = "Float"
-
-  def typeCheck(a: Any): Boolean = a == null || a.isInstanceOf[Float]
-  def schema = FloatType
-}
-
-case object TDouble extends TNumeric {
-  override def toString = "Double"
-
-  def typeCheck(a: Any): Boolean = a == null || a.isInstanceOf[Double]
-  def schema = DoubleType
-}
-
-case object TString extends Type {
-  override def toString = "String"
-
-  def typeCheck(a: Any): Boolean = a == null || a.isInstanceOf[String]
-  def schema = StringType
-}
-
-case class TArray(elementType: Type) extends Type {
-  override def toString = s"Array[$elementType]"
-
-<<<<<<< HEAD
-  override def pretty(sb: StringBuilder, indent: Int, path: Vector[String], arrayDepth: Int) {
-    elementType.pretty(sb, indent, path, arrayDepth + 1)
-  }
-=======
-  def typeCheck(a: Any): Boolean = a == null || a.isInstanceOf[mutable.WrappedArray[_]] &&
-    a.asInstanceOf[mutable.WrappedArray[_]].forall(elementType.typeCheck)
-
-  def schema = ArrayType(elementType.schema)
->>>>>>> 98233508
-}
-
-case class TSet(elementType: Type) extends Type {
-  override def toString = s"Set[$elementType]"
-
-  def typeCheck(a: Any): Boolean = a == null || a.isInstanceOf[mutable.WrappedArray[_]] &&
-    a.asInstanceOf[mutable.WrappedArray[_]].forall(elementType.typeCheck)
-
-  def schema = ArrayType(elementType.schema)
-}
-
-<<<<<<< HEAD
-abstract class TAbstractStruct extends Type {
-  def fields: Map[String, Field]
-
-  override def apply(path: Vector[String]): Option[Type] =
-    if (path.isEmpty)
-      Some(this)
-    else
-      fields.get(path.head).map(_.`type`).flatMap(t => t(path.tail))
+    else {
+      val f = selfField(path.head)
+      if (path.length == 1)
+        f
+      else
+        f.flatMap(_.`type`.fieldOption(path.tail))
+    }
+
+  override def query(p: List[String]): Querier = {
+    if (p.isEmpty)
+      a => Option(a)
+    else {
+      selfField(p.head) match {
+        case Some(f) =>
+          val q = f.`type`.query(p.tail)
+          val localIndex = f.index
+          a =>
+            if (a == null)
+              None
+            else
+              q(a.asInstanceOf[Row].get(localIndex))
+        case None => throw new AnnotationPathException()
+      }
+    }
+  }
+
+  override def delete(p: List[String]): (Type, Deleter) = {
+    if (p.isEmpty)
+      (TEmpty, a => null)
+    else {
+      val key = p.head
+      val f = selfField(key) match {
+        case Some(f) => f
+        case None => throw new AnnotationPathException(s"$key not found")
+      }
+      val index = f.index
+      val (newFieldType, d) = f.`type`.delete(p.tail)
+      val newType: Type =
+        if (newFieldType == TEmpty)
+          deleteKey(key, f.index)
+        else
+          updateKey(key, f.index, newFieldType)
+
+      val localDeleteFromRow = newFieldType == TEmpty
+
+      val deleter: Deleter = { a =>
+        if (a == null)
+          null
+        else {
+          val r = a.asInstanceOf[Row]
+
+          if (localDeleteFromRow)
+            r.delete(index)
+          else
+            r.update(index, d(r.get(index)))
+        }
+      }
+      (newType, deleter)
+    }
+  }
+
+  override def insert(signature: Type, p: List[String]): (Type, Inserter) = {
+    if (p.isEmpty)
+      (signature, (a, toIns) => toIns.orNull)
+    else {
+      val key = p.head
+      val f = selfField(key)
+      val keyIndex = f.map(_.index)
+      val (newKeyType, keyF) = f
+        .map(_.`type`)
+        .getOrElse(TStruct.empty)
+        .insert(signature, p.tail)
+
+      val newSignature = keyIndex match {
+        case Some(i) => updateKey(key, i, newKeyType)
+        case None => appendKey(key, newKeyType)
+      }
+
+      val localSize = fields.size
+
+      val inserter: Inserter = (a, toIns) => {
+        val r = if (a == null)
+          Row.fromSeq(Array.fill[Any](localSize)(null))
+        else
+          a.asInstanceOf[Row]
+        keyIndex match {
+          case Some(i) => r.update(i, keyF(r.get(i), toIns))
+          case None => r.append(keyF(null, toIns))
+        }
+      }
+      (newSignature, inserter)
+    }
+  }
+
+  def updateKey(key: String, i: Int, sig: Type): Type = {
+    assert(fieldIdx.contains(key))
+
+    val newFields = Array.fill[Field](fields.length)(null)
+    for (i <- fields.indices)
+      newFields(i) = fields(i)
+    newFields(i) = Field(key, sig, i)
+    TStruct(newFields)
+  }
+
+  def deleteKey(key: String, index: Int): Type = {
+    assert(fieldIdx.contains(key))
+    if (fields.length == 1)
+      TEmpty
+    else {
+      val newFields = Array.fill[Field](fields.length - 1)(null)
+      for (i <- 0 until index)
+        newFields(i) = fields(i)
+      for (i <- index + 1 until fields.length)
+        newFields(i - 1) = fields(i).copy(index = i - 1)
+      TStruct(newFields)
+    }
+  }
+
+  def appendKey(key: String, sig: Type): TStruct = {
+    assert(!fieldIdx.contains(key))
+    val newFields = Array.fill[Field](fields.length + 1)(null)
+    for (i <- fields.indices)
+      newFields(i) = fields(i)
+    newFields(fields.length) = Field(key, sig, fields.length)
+    TStruct(newFields)
+  }
+
+  override def toString = "Struct"
 
   override def pretty(sb: StringBuilder, indent: Int, path: Vector[String], arrayDepth: Int) {
     sb.append(" " * indent)
@@ -228,8 +407,8 @@
     for (i <- 0 until arrayDepth)
       sb.append("[<index>]")
     sb.append(".<identifier>\n")
-    for ((n, f) <- fields) {
-      f.`type`.pretty(sb, indent + 2, path :+ n, 0)
+    for (f <- fields) {
+      f.`type`.pretty(sb, indent + 2, path :+ f.name, 0)
       /*
       if (f.attrs.nonEmpty) {
         sb.append(" " * (indent + 2))
@@ -243,94 +422,23 @@
     }
   }
 
-=======
-case class TFunction(parameterTypes: Array[Type], returnType: Type) extends Type {
-  override def toString = s"(${parameterTypes.mkString(",")}) => $returnType"
-
-  def typeCheck(a: Any): Boolean = throw new UnsupportedOperationException()
-  def schema = throw new UnsupportedOperationException
->>>>>>> 98233508
-}
-
-case object TSample extends Type {
-  override def toString = "Sample"
-
-  def typeCheck(a: Any): Boolean = a == null || a.isInstanceOf[Sample]
-  def schema = StructType(Array(
-    StructField("id", StringType, nullable = false)))
-}
-
-case object TGenotype extends Type {
-  override def toString = "Genotype"
-
-  def typeCheck(a: Any): Boolean = a == null || a.isInstanceOf[Genotype]
-  def schema = Genotype.schema
-}
-
-case object TAltAllele extends Type {
-  override def toString = "AltAllele"
-
-  def typeCheck(a: Any): Boolean = a == null || a == null || a.isInstanceOf[AltAllele]
-  def schema = AltAllele.schema
-}
-
-case object TVariant extends Type {
-  override def toString = "Variant"
-
-  def typeCheck(a: Any): Boolean = a == null || a.isInstanceOf[Variant]
-  def schema = Variant.schema
-}
-
-<<<<<<< HEAD
-object TStruct {
-  def empty: TStruct = TStruct(Map.empty[String, Field])
-
-  def apply(args: (String, Type)*): TStruct =
-    TStruct(args.map { case (n, t) => (n, Field(n, t)) }.toMap)
-}
-
-case class Field(name: String, `type`: Type, attrs: Map[String, String] = Map.empty) {
-  def attr(s: String): Option[String] = attrs.get(s)
-}
-
-case class TStruct(fields: Map[String, Field]) extends TAbstractStruct {
-  override def toString = "Struct"
-
-  def +(k: String, v: Type): TStruct =
-    TStruct(fields + ((k, Field(k, v))))
-
-  def -(k: String): TStruct =
-    TStruct(fields - k)
-
-  def ++(that: TStruct): TStruct =
-    TStruct(fields ++ that.fields)
-
-  def get(k: String): Option[Type] =
-    fields.get(k).map(_.`type`)
-=======
-case class TStruct(fields: Map[String, (Int, Type)]) extends Type {
-  override def toString = "Struct"
-
   override def typeCheck(a: Any): Boolean = a == null || {
-    val types = fields.toArray
-      .sortBy { case (key, (i, t)) => i }
-      .map { case (key, (i, t)) => t }
     a.isInstanceOf[Row] &&
-      ((a.asInstanceOf[Row].length == types.length) &&
-        a.asInstanceOf[Row].toSeq.zip(types).forall { case (v, t) => t.typeCheck(v) })
+      a.asInstanceOf[Row].toSeq.zip(fields).forall { case (v, f) =>
+        val b = f.`type`.typeCheck(v)
+        if (!b)
+          println(s"v=$v, f=$f")
+        b
+      }
   }
 
   def schema = {
-    assert(fields.size > 0)
+    assert(fields.length > 0)
     StructType(fields
-      .toArray
-      .sortBy { case (key, (index, ft)) => index }
-      .map { case (key, (index, ft)) =>
-        StructField(key, ft.schema)
-      }
-    )
-  }
->>>>>>> 98233508
+      .map { case f =>
+        StructField(f.name, f.`type`.schema)
+      })
+  }
 }
 
 object AST extends Positional {
@@ -477,14 +585,6 @@
 case class Select(posn: Position, lhs: AST, rhs: String) extends AST(posn, lhs) {
   override def typecheckThis(): Type = {
     (lhs.`type`, rhs) match {
-<<<<<<< HEAD
-      case (_, "isDefined") => TBoolean
-
-      case (t: TAbstractStruct, _) => {
-        t.fields.get(rhs) match {
-          case Some(f) => f.`type`
-          case None => parseError(s"`$t' has no field `$rhs'")
-=======
       case (TSample, "id") => TString
       case (TGenotype, "gt") => TInt
       case (TGenotype, "ad") => TArray(TInt)
@@ -528,11 +628,12 @@
       case (TAltAllele, "isTransition") => TBoolean
       case (TAltAllele, "isTransversion") => TBoolean
 
+      case (_, "isDefined") => TBoolean
+
       case (t: TStruct, _) => {
-        t.fields.get(rhs) match {
-          case Some((i, t)) => t
+        t.selfField(rhs) match {
+          case Some(f) => f.`type`
           case None => parseError(s"`$t' has no field `$rhs")
->>>>>>> 98233508
         }
       }
       case (t: TNumeric, "toInt") => TInt
@@ -561,7 +662,7 @@
     case (TGenotype, "gt") =>
       AST.evalFlatCompose[Genotype](c, lhs)(_.gt)
     case (TGenotype, "ad") =>
-      AST.evalFlatCompose[Genotype](c, lhs)(_.ad)
+      AST.evalFlatCompose[Genotype](c, lhs)(g => g.ad.map(a => a: IndexedSeq[Int]))
     case (TGenotype, "dp") =>
       AST.evalFlatCompose[Genotype](c, lhs)(_.dp)
     case (TGenotype, "od") =>
@@ -569,7 +670,7 @@
     case (TGenotype, "gq") =>
       AST.evalFlatCompose[Genotype](c, lhs)(_.gq)
     case (TGenotype, "pl") =>
-      AST.evalFlatCompose[Genotype](c, lhs)(_.pl)
+      AST.evalFlatCompose[Genotype](c, lhs)(g => g.pl.map(a => a: IndexedSeq[Int]))
     case (TGenotype, "isHomRef") =>
       AST.evalCompose[Genotype](c, lhs)(_.isHomRef)
     case (TGenotype, "isHet") =>
@@ -588,7 +689,7 @@
       AST.evalCompose[Genotype](c, lhs)(_.isNotCalled)
     case (TGenotype, "nNonRefAlleles") => AST.evalFlatCompose[Genotype](c, lhs)(_.nNonRefAlleles)
     case (TGenotype, "pAB") =>
-      AST.evalCompose[Genotype](c, lhs)(g => () => g.pAB())
+      AST.evalCompose[Genotype](c, lhs)(_.pAB())
 
     case (TVariant, "contig") =>
       AST.evalCompose[Variant](c, lhs)(_.contig)
@@ -627,20 +728,10 @@
     case (TAltAllele, "isTransition") => AST.evalCompose[AltAllele](c, lhs)(_.isTransition)
     case (TAltAllele, "isTransversion") => AST.evalCompose[AltAllele](c, lhs)(_.isTransversion)
 
-    case (TStruct(fields), _) =>
-<<<<<<< HEAD
-      val localRHS = rhs
-      AST.evalCompose[Annotations](c, lhs) { m =>
-        m.attrs.getOrElse(localRHS, null) match {
-=======
-      val Some((i, s)) = fields.get(rhs)
-      AST.evalCompose[Row](c, lhs) { r =>
-        r.get(i) match {
->>>>>>> 98233508
-          case wa: mutable.WrappedArray[_] => wa.array
-          case x => x
-        }
-      }
+    case (t: TStruct, _) =>
+      val Some(f) = t.selfField(rhs)
+      val i = f.index
+      AST.evalCompose[Row](c, lhs)(_.get(i))
 
     case (TInt, "toInt") => lhs.eval(c)
     case (TInt, "toLong") => AST.evalCompose[Int](c, lhs)(_.toLong)
@@ -684,29 +775,13 @@
     case (TFloat, "signum") => AST.evalCompose[Float](c, lhs)(_.signum)
     case (TDouble, "signum") => AST.evalCompose[Double](c, lhs)(_.signum)
 
-    case (TInt, "max") => AST.evalCompose[Int](c, lhs)(a => (b: Int) => a.max(b))
-    case (TInt, "min") => AST.evalCompose[Int](c, lhs)(a => (b: Int) => a.min(b))
-
-    case (TLong, "max") => AST.evalCompose[Long](c, lhs)(a => (b: Long) => a.max(b))
-    case (TLong, "min") => AST.evalCompose[Long](c, lhs)(a => (b: Long) => a.min(b))
-
-    case (TFloat, "max") => AST.evalCompose[Float](c, lhs)(a => (b: Float) => a.max(b))
-    case (TFloat, "min") => AST.evalCompose[Float](c, lhs)(a => (b: Float) => a.min(b))
-
-    case (TDouble, "max") => AST.evalCompose[Double](c, lhs)(a => (b: Double) => a.max(b))
-    case (TDouble, "min") => AST.evalCompose[Double](c, lhs)(a => (b: Double) => a.min(b))
-
     case (TString, "length") => AST.evalCompose[String](c, lhs)(_.length)
-    case (TString, "split") => AST.evalCompose[String](c, lhs)(s => (d: String) => s.split(d))
-    case (TString, "mkString") => AST.evalCompose[String](c, lhs)(s => (d: String) => s.split(d))
-
-    case (TArray(_), "length") => AST.evalCompose[Array[_]](c, lhs)(_.length)
-    case (TArray(_), "isEmpty") => AST.evalCompose[Array[_]](c, lhs)(_.isEmpty)
-    case (TArray(_), "contains") => AST.evalCompose[Array[_]](c, lhs)(s => (x: Any) => s.contains(x))
-
-    case (TSet(_), "size") => AST.evalCompose[Array[_]](c, lhs)(_.size)
-    case (TSet(_), "isEmpty") => AST.evalCompose[Array[_]](c, lhs)(_.isEmpty)
-    case (TSet(_), "contains") => AST.evalCompose[Array[Any]](c, lhs)(s => (x: Any) => s.contains(x))
+
+    case (TArray(_), "length") => AST.evalCompose[IndexedSeq[_]](c, lhs)(_.length)
+    case (TArray(_), "isEmpty") => AST.evalCompose[IndexedSeq[_]](c, lhs)(_.isEmpty)
+
+    case (TSet(_), "size") => AST.evalCompose[IndexedSeq[_]](c, lhs)(_.size)
+    case (TSet(_), "isEmpty") => AST.evalCompose[IndexedSeq[_]](c, lhs)(_.isEmpty)
   }
 
 }
@@ -768,7 +843,7 @@
       val bodyFn = body.eval(c.copy(
         symTab = c.symTab + (param ->(localIdx, returnType))))
       val localA = c.a
-      AST.evalCompose[Array[_]](c, lhs) { case is =>
+      AST.evalCompose[IndexedSeq[_]](c, lhs) { case is =>
         def f(i: Int): Any =
           if (i < is.length) {
             val elt = is(i)
@@ -793,14 +868,14 @@
       }
 
     case (TArray(elementType), "contains", Array(a)) =>
-      AST.evalCompose[Array[_], Any](c, lhs, a) { case (a, x) => a.contains(x) }
+      AST.evalCompose[IndexedSeq[_], Any](c, lhs, a) { case (a, x) => a.contains(x) }
     case (TArray(TString), "mkString", Array(a)) =>
-      AST.evalCompose[Array[String], String](c, lhs, a) { case (s, t) => s.mkString(t) }
+      AST.evalCompose[IndexedSeq[String], String](c, lhs, a) { case (s, t) => s.mkString(t) }
     case (TSet(elementType), "contains", Array(a)) =>
-      AST.evalCompose[Set[Any], Any](c, lhs, a) { case (a, x) => a.contains(x) }
+      AST.evalCompose[IndexedSeq[Any], Any](c, lhs, a) { case (a, x) => a.contains(x) }
 
     case (TString, "split", Array(a)) =>
-      AST.evalCompose[String, String](c, lhs, a) { case (s, p) => s.split(p) }
+      AST.evalCompose[String, String](c, lhs, a) { case (s, p) => s.split(p): IndexedSeq[String] }
 
     case (TInt, "min", Array(a)) => AST.evalComposeNumeric[Int, Int](c, lhs, a)(_ min _)
     case (TLong, "min", Array(a)) => AST.evalComposeNumeric[Long, Long](c, lhs, a)(_ min _)
@@ -874,9 +949,6 @@
     case ("-", TDouble) => AST.evalComposeNumeric[Double, Double](c, lhs, rhs)(_ - _)
     case ("*", TDouble) => AST.evalComposeNumeric[Double, Double](c, lhs, rhs)(_ * _)
     case ("/", TDouble) => AST.evalComposeNumeric[Double, Double](c, lhs, rhs)(_ / _)
-
-    case ("+", TSet(_)) => AST.evalCompose[Set[Any], Any](c, lhs, rhs)(_ + _)
-    case ("-", TSet(_)) => AST.evalCompose[Set[Any], Any](c, lhs, rhs)(_ - _)
   }
 
   override def typecheckThis(): Type = (lhs.`type`, operation, rhs.`type`) match {
@@ -966,7 +1038,7 @@
 
   def eval(c: EvalContext): () => Any = ((f.`type`, idx.`type`): @unchecked) match {
     case (TArray(elementType), TInt) =>
-      AST.evalCompose[Array[_], Int](c, f, idx)((a, i) => a(i))
+      AST.evalCompose[IndexedSeq[_], Int](c, f, idx)((a, i) => a(i))
 
     case (TString, TInt) =>
       AST.evalCompose[String, Int](c, f, idx)((s, i) => s(i))
