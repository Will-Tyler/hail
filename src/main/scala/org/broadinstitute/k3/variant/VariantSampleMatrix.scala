package org.broadinstitute.k3.variant

import java.io._

import org.apache.spark.broadcast.Broadcast

import scala.collection.Map
import scala.io.Source
import scala.language.implicitConversions

import org.apache.spark.rdd.RDD
import org.apache.spark.sql.SQLContext

import scala.reflect.ClassTag

import org.broadinstitute.k3.Utils._

<<<<<<< HEAD
// FIXME implement variants WithKeys
class VariantSampleMatrix[T, S <: Iterable[(Int, T)]](val sampleIds: Array[String],
                                                      val rdd: RDD[(Variant, S)]) {
=======
class VariantSampleMatrix[T](val sampleIds: Array[String],
                             val rdd: RDD[(Variant, GenotypeStream)],
                             mapFn: (Variant, Int, Genotype) => T,
                             samplePredicate: (Int) => Boolean) {
>>>>>>> 1c916343
  def nSamples: Int = sampleIds.length
  def nVariants: Long = rdd.count()

  def cache(): VariantSampleMatrix[T, S] = {
    new VariantSampleMatrix[T, S](sampleIds, rdd.cache())
  }

  def count(): Long = rdd.count()

  def expand(): RDD[(Variant, Int, T)] = {
    rdd.flatMap { case (v, gs) =>
      gs.map { case (s, g) => (v, s, g) }
    }
  }

  def mapValuesWithKeys[U](f: (Variant, Int, T) => U): VariantSampleMatrix[U, Vector[(Int, U)]] = {
    new VariantSampleMatrix[U, Vector[(Int, U)]](sampleIds,
      rdd
      .map{ case (v, gs) => (v, gs.map{ case (s, t) => (s, f(v, s, t)) }.toVector) })
  }

  def mapValues[U](f: (T) => U): VariantSampleMatrix[U, Vector[(Int, U)]] = {
    mapValuesWithKeys((v, s, g) => f(g))
  }

  // FIXME push down into reader: add VariantSampleDataframeMatrix?
  def filterVariants(p: (Variant) => Boolean) = {
    new VariantSampleMatrix[T, S](sampleIds,
      rdd.filter { case (v, gs) => p(v) })
  }

  def filterSamples(p: (Int) => Boolean) = {
    new VariantSampleMatrix[T, Vector[(Int, T)]](sampleIds,
      rdd.map { case (v, gs) =>
        (v, gs.filter { case (s, v) => p(s) }.toVector)
      })
  }

  def aggregateBySampleWithKeys[U](zeroValue: U)(
    seqOp: (U, Variant, Int, T) => U,
    combOp: (U, U) => U): Map[Int, U] = {
<<<<<<< HEAD

    val zeroValueBySample = rdd.first()._2.map { case (s, g) => (s, zeroValue) }.toVector

    rdd
    .aggregate(zeroValueBySample)({
      case (acc, (v, gs)) =>
        acc.zipWith[(Int, T), (Int, U)](gs, { case ((s1, a), (s2, g)) => {
          assert(s1 == s2)
          (s1, seqOp(a, v, s1, g))
        }
=======
    val localMapFn = mapFn

    val filteredNums = (0 until nSamples).filter(samplePredicate)

    val numFilteredNum = Array.fill[Int](nSamples)(-1)
    for ((i, j) <- filteredNums.zipWithIndex)
      numFilteredNum(i) = j
    val numFilteredNumBroadcast = rdd.sparkContext.broadcast(numFilteredNum)

    val a = rdd.aggregate(Vector.fill[U](filteredNums.length)(zeroValue))({
      case (acc, (v, gs)) => {
        gs
        .foldLeft(acc)({
          case (acc2, (s, g)) => {
            val j = numFilteredNumBroadcast.value(s)
            if (j != -1)
              acc2.updated(j, seqOp(acc2(j), v, s, localMapFn(v, s, g)))
            else
              acc2
          }
>>>>>>> 1c916343
        })
    },
    (acc1, acc2) => acc1.zipWith[(Int, U), (Int, U)](acc2, { case ((s1, a1), (s2, a2)) => (s1, combOp(a1, a2)) }))
    .toMap
  }

  def aggregateBySample[U](zeroValue: U)(
    seqOp: (U, T) => U,
    combOp: (U, U) => U): Map[Int, U] =
    aggregateBySampleWithKeys(zeroValue)((e, v, s, g) => seqOp(e, g), combOp)

  def aggregateByVariantWithKeys[U](zeroValue: U)(
    seqOp: (U, Variant, Int, T) => U,
    combOp: (U, U) => U)(implicit ut: ClassTag[U]): Map[Variant, U] = {
    rdd
    .map { case (v, gs) => (v, (v, gs)) }
    .aggregateByKey(zeroValue)({
      case (acc, (v, gs)) => gs.aggregate(acc)({ case (acc2, (s, g)) => seqOp(acc2, v, s, g) }, combOp)
    },
    combOp)
    .collectAsMap()
  }

  def aggregateByVariant[U](zeroValue: U)(
    seqOp: (U, T) => U,
    combOp: (U, U) => U)(implicit ut: ClassTag[U]): Map[Variant, U] =
    aggregateByVariantWithKeys(zeroValue)((e, v, s, g) => seqOp(e, g), combOp)

  def foldBySample(zeroValue: T)(combOp: (T, T) => T): Map[Int, T] = {
<<<<<<< HEAD
    val bySampleZeroValue = rdd.first()._2.map { case (s, g) => (s, zeroValue) }.toVector
    rdd
    .aggregate(bySampleZeroValue)({
      case (acc, (v, gs)) => acc.zipWith[(Int, T), (Int, T)](gs, { case ((s1, a), (s2, g)) => {
        assert(s1 == s2)
        (s1, combOp(a, g))
      }
      })
    }, (a1, a2) => a1.zipWith[(Int, T), (Int, T)](a2, { case ((s1, a1), (s2, a2)) => (s1, combOp(a1, a2)) }))
    .toMap
=======
    val localSamplePredicate = samplePredicate
    val localMapFn = mapFn

    val filteredNums = (0 until nSamples).filter(samplePredicate)
    val nFilteredNums = filteredNums.length
    println("nFilteredNums: " + nFilteredNums)

    val numFilteredNum = Array.fill[Int](nSamples)(-1)
    for ((i, j) <- filteredNums.zipWithIndex)
      numFilteredNum(i) = j
    val numFilteredNumBroadcast = rdd.sparkContext.broadcast(numFilteredNum)

    val vCombOp: (Vector[T], Vector[T]) => Vector[T] =
      (a1, a2) => a1.iterator.zip(a2.iterator).map(combOp.tupled).toVector
    val a = rdd
            .aggregate(Vector.fill[T](nFilteredNums)(zeroValue))({
      case (acc, (v, gs)) => acc.iterator.zip(gs.iterator
                                          .filter({ case (s, g) => localSamplePredicate(s) })
                                          .map({ case (s, g) => localMapFn(v, s, g) }))
                           .map(combOp.tupled)
                           .toVector
    },
            vCombOp)

    filteredNums.toVector.zip(a).toMap
>>>>>>> 1c916343
  }

  def reduceByVariant(combOp: (T, T) => T)(implicit tt: ClassTag[T], st: ClassTag[S]): Map[Variant, T] = {
    rdd
    .mapValues(gs => gs.map {
      case (s, gs) => gs
    }.reduce(combOp))
    .reduceByKey(combOp)
    .collectAsMap()
  }

  def foldByVariant(zeroValue: T)(combOp: (T, T) => T)(implicit tt: ClassTag[T], st: ClassTag[S]): Map[Variant, T] = {
    rdd
    .mapValues(gs => gs.map {
      case (s, gs) => gs
    }.fold(zeroValue)(combOp))
    .foldByKey(zeroValue)(combOp)
    .collectAsMap()
  }
}<|MERGE_RESOLUTION|>--- conflicted
+++ resolved
@@ -1,31 +1,15 @@
 package org.broadinstitute.k3.variant
 
-import java.io._
-
-import org.apache.spark.broadcast.Broadcast
-
 import scala.collection.Map
-import scala.io.Source
 import scala.language.implicitConversions
-
 import org.apache.spark.rdd.RDD
-import org.apache.spark.sql.SQLContext
-
 import scala.reflect.ClassTag
-
 import org.broadinstitute.k3.Utils._
 
-<<<<<<< HEAD
-// FIXME implement variants WithKeys
 class VariantSampleMatrix[T, S <: Iterable[(Int, T)]](val sampleIds: Array[String],
                                                       val rdd: RDD[(Variant, S)]) {
-=======
-class VariantSampleMatrix[T](val sampleIds: Array[String],
-                             val rdd: RDD[(Variant, GenotypeStream)],
-                             mapFn: (Variant, Int, Genotype) => T,
-                             samplePredicate: (Int) => Boolean) {
->>>>>>> 1c916343
   def nSamples: Int = sampleIds.length
+
   def nVariants: Long = rdd.count()
 
   def cache(): VariantSampleMatrix[T, S] = {
@@ -43,7 +27,7 @@
   def mapValuesWithKeys[U](f: (Variant, Int, T) => U): VariantSampleMatrix[U, Vector[(Int, U)]] = {
     new VariantSampleMatrix[U, Vector[(Int, U)]](sampleIds,
       rdd
-      .map{ case (v, gs) => (v, gs.map{ case (s, t) => (s, f(v, s, t)) }.toVector) })
+      .map { case (v, gs) => (v, gs.map { case (s, t) => (s, f(v, s, t)) }.toVector) })
   }
 
   def mapValues[U](f: (T) => U): VariantSampleMatrix[U, Vector[(Int, U)]] = {
@@ -66,7 +50,6 @@
   def aggregateBySampleWithKeys[U](zeroValue: U)(
     seqOp: (U, Variant, Int, T) => U,
     combOp: (U, U) => U): Map[Int, U] = {
-<<<<<<< HEAD
 
     val zeroValueBySample = rdd.first()._2.map { case (s, g) => (s, zeroValue) }.toVector
 
@@ -76,30 +59,7 @@
         acc.zipWith[(Int, T), (Int, U)](gs, { case ((s1, a), (s2, g)) => {
           assert(s1 == s2)
           (s1, seqOp(a, v, s1, g))
-        }
-=======
-    val localMapFn = mapFn
-
-    val filteredNums = (0 until nSamples).filter(samplePredicate)
-
-    val numFilteredNum = Array.fill[Int](nSamples)(-1)
-    for ((i, j) <- filteredNums.zipWithIndex)
-      numFilteredNum(i) = j
-    val numFilteredNumBroadcast = rdd.sparkContext.broadcast(numFilteredNum)
-
-    val a = rdd.aggregate(Vector.fill[U](filteredNums.length)(zeroValue))({
-      case (acc, (v, gs)) => {
-        gs
-        .foldLeft(acc)({
-          case (acc2, (s, g)) => {
-            val j = numFilteredNumBroadcast.value(s)
-            if (j != -1)
-              acc2.updated(j, seqOp(acc2(j), v, s, localMapFn(v, s, g)))
-            else
-              acc2
-          }
->>>>>>> 1c916343
-        })
+        }})
     },
     (acc1, acc2) => acc1.zipWith[(Int, U), (Int, U)](acc2, { case ((s1, a1), (s2, a2)) => (s1, combOp(a1, a2)) }))
     .toMap
@@ -128,7 +88,6 @@
     aggregateByVariantWithKeys(zeroValue)((e, v, s, g) => seqOp(e, g), combOp)
 
   def foldBySample(zeroValue: T)(combOp: (T, T) => T): Map[Int, T] = {
-<<<<<<< HEAD
     val bySampleZeroValue = rdd.first()._2.map { case (s, g) => (s, zeroValue) }.toVector
     rdd
     .aggregate(bySampleZeroValue)({
@@ -139,33 +98,6 @@
       })
     }, (a1, a2) => a1.zipWith[(Int, T), (Int, T)](a2, { case ((s1, a1), (s2, a2)) => (s1, combOp(a1, a2)) }))
     .toMap
-=======
-    val localSamplePredicate = samplePredicate
-    val localMapFn = mapFn
-
-    val filteredNums = (0 until nSamples).filter(samplePredicate)
-    val nFilteredNums = filteredNums.length
-    println("nFilteredNums: " + nFilteredNums)
-
-    val numFilteredNum = Array.fill[Int](nSamples)(-1)
-    for ((i, j) <- filteredNums.zipWithIndex)
-      numFilteredNum(i) = j
-    val numFilteredNumBroadcast = rdd.sparkContext.broadcast(numFilteredNum)
-
-    val vCombOp: (Vector[T], Vector[T]) => Vector[T] =
-      (a1, a2) => a1.iterator.zip(a2.iterator).map(combOp.tupled).toVector
-    val a = rdd
-            .aggregate(Vector.fill[T](nFilteredNums)(zeroValue))({
-      case (acc, (v, gs)) => acc.iterator.zip(gs.iterator
-                                          .filter({ case (s, g) => localSamplePredicate(s) })
-                                          .map({ case (s, g) => localMapFn(v, s, g) }))
-                           .map(combOp.tupled)
-                           .toVector
-    },
-            vCombOp)
-
-    filteredNums.toVector.zip(a).toMap
->>>>>>> 1c916343
   }
 
   def reduceByVariant(combOp: (T, T) => T)(implicit tt: ClassTag[T], st: ClassTag[S]): Map[Variant, T] = {
