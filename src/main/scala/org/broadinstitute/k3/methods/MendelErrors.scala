package org.broadinstitute.k3.methods

import org.apache.spark.rdd.RDD
import org.broadinstitute.k3.Utils._
import org.broadinstitute.k3.variant._

import org.broadinstitute.k3.variant.GenotypeType._

import org.broadinstitute.k3.methods.Role._

case class MendelError(variant: Variant, sample: Int, code: Int, gKid: Genotype, gDad: Genotype, gMom: Genotype)

object MendelErrors {

  // FIXME: Decide between getCode, matchCode, and nestedMatchCode
  def getCode(gKid: Genotype, gDad: Genotype, gMom: Genotype, onX: Boolean): Int = {
    if (gKid.isHomRef)
      if      (onX            &&  gMom.isHomVar) 9
      else if (!gDad.isHomVar && !gMom.isHomVar) 0
      else if ( gDad.isHomVar && !gMom.isHomVar) 6
      else if (!gDad.isHomVar &&  gMom.isHomVar) 7
      else                                       8
    else if (gKid.isHet)
      if      (gDad.isHet    || gMom.isHet)      0
      else if (gDad.isHomRef && gMom.isHomRef)   2
      else if (gDad.isHomVar && gMom.isHomVar)   1
      else                                       0
    else if (gKid.isHomVar)
      if      (onX            &&  gMom.isHomRef) 10
      else if (!gDad.isHomRef && !gMom.isHomRef) 0
      else if ( gDad.isHomRef && !gMom.isHomRef) 3
      else if (!gDad.isHomRef &&  gMom.isHomRef) 4
      else                                       5
    else                                         0
  }

  def matchCode(gKid: Genotype, gDad: Genotype, gMom: Genotype, onX: Boolean): Int = {
    (gDad.gtType, gMom.gtType, gKid.gtType, onX) match {
      case (HomRef, HomRef, HomRef,     _) => 0 // FIXME: does including these cases at the top speed things up?
      case (   Het,      _,    Het,     _) => 0
      case (     _,    Het,    Het,     _) => 0

      case (HomRef, HomRef,    Het, false) => 2
      case (HomVar, HomVar,    Het, false) => 1

      case (HomRef, HomRef, HomVar, false) => 5
      case (HomRef,      _, HomVar, false) => 3
      case (     _, HomRef, HomVar, false) => 4

      case (HomVar, HomVar, HomRef, false) => 8
      case (HomVar,      _, HomRef, false) => 6
      case (     _, HomVar, HomRef, false) => 7

      case (     _, HomVar, HomRef,  true) => 9
      case (     _, HomRef, HomVar,  true) => 10

      case _                               => 0
    }
  }

  def nestedMatchCode(gKid: Genotype, gDad: Genotype, gMom: Genotype, onX: Boolean): Int = {
    (gDad.gtType, gMom.gtType, gKid.gtType, onX) match {
      case (HomRef, HomRef, HomRef, _) => 0

      case   (dad, mom, Het, x) => (dad, mom, x) match {
        case (     _,    Het,     _)   => 0
        case (Het   ,      _,     _)   => 0
        case (HomRef, HomRef, false)   => 2
        case (HomVar, HomVar, false)   => 1
        case _                         => 0
      }
      case (dad, mom, HomVar, x) => (dad, mom, x) match {
        case (HomRef, HomRef, false)   => 5
        case (HomRef,      _, false)   => 3
        case (     _, HomRef, false)   => 4
        case (     _, HomRef,  true)   => 10
        case _                         => 0
      }
      case (dad, mom, HomRef, x) => (dad, mom, x) match {
        case (HomVar, HomVar, false)   => 8
        case (HomVar,      _, false)   => 6
        case (     _, HomVar, false)   => 7
        case (     _, HomVar,  true)   => 9
        case _                         => 0
      }
      case _                           => 0
    }
  }

  def apply(vds: VariantDataset, ped: Pedigree): MendelErrors = {
    val completeTrios = vds.sparkContext.broadcast(ped.completeTrios)

    new MendelErrors(ped, vds.sampleIds, vds.variants,
      vds
      .flatMapWithKeys{ (v, s, g) =>
        completeTrios.value
          .filter(_.contains(s))
          .map(t => ((v, t.kid), (t.role(s).get, g)))
       }
      .groupByKey()
      .mapValues(_.toMap)
      .flatMap { case ((v, s), gOf) => { //FIXME: IntelliJ wants me to remove this unnecessary pair of braces.  Thoughts?
        val code = getCode(gOf(Kid), gOf(Dad), gOf(Mom), v.onX)
        if (code != 0)
          Some(new MendelError(v, s, code, gOf(Kid), gOf(Dad), gOf(Mom)))
        else
          None
        }
      }
    )
  }
}

<<<<<<< HEAD
case class MendelErrors(ped: Pedigree, sampleIds: Array[String], mendelErrors: RDD[MendelError]) {
  // FIXME: how to handle variants, families, and individuals in which there were no errors?
=======
case class MendelErrors(ped:          Pedigree,
                        sampleIds:    Array[String],
                        variants:     RDD[Variant],
                        mendelErrors: RDD[MendelError]) {
>>>>>>> a0febdf2

  def nErrorPerVariant: RDD[(Variant, Int)] = {
    mendelErrors
      .map(_.variant)
      .countByValueRDD()
      .union(variants.map((_, 0)))
      .reduceByKey(_ + _)
  }

  def nErrorPerNuclearFamily: RDD[((Int, Int), Int)] = {
    val dadOf = mendelErrors.sparkContext.broadcast(ped.dadOf)
    val momOf = mendelErrors.sparkContext.broadcast(ped.momOf)
    val parentsRDD = mendelErrors.sparkContext.parallelize(ped.nuclearFams.keys.toSeq)
    mendelErrors
      .map(me => (dadOf.value(me.sample), momOf.value(me.sample)))
      .countByValueRDD()
      .union(parentsRDD.map((_, 0)))
      .reduceByKey(_ + _)
  }

<<<<<<< HEAD
  //FIXME: I think I should remove this entirely as it's become an "arbitrary" grouping
  // that would be better handled by a higher level method of aggregating sample statistics over groups of samples
  def nErrorPerFamilyID: RDD[(String, Int)] = {
    val famOf = mendelErrors.sparkContext.broadcast(ped.famOf)
    mendelErrors
      .flatMap(me => famOf.value.get(me.sample))
      .countByValueRDD()
  }

=======
>>>>>>> a0febdf2
  def nErrorPerIndiv: RDD[(Int, Int)] = {
    val dadOf = mendelErrors.sparkContext.broadcast(ped.dadOf)
    val momOf = mendelErrors.sparkContext.broadcast(ped.momOf)
    val indivRDD = mendelErrors.sparkContext.parallelize(ped.trioMap.keys.toSeq)
    def implicatedSamples(me: MendelError): List[Int] = {
      val s = me.sample
      val c = me.code
      if      (c == 2 || c == 1)                       List(s, dadOf.value(s), momOf.value(s))
      else if (c == 6 || c == 3)                       List(s, dadOf.value(s))
      else if (c == 4 || c == 7 || c == 9 || c == 10)  List(s, momOf.value(s))
      else                                             List(s)
    }
    mendelErrors
      .flatMap(implicatedSamples)
      .countByValueRDD()
      .union(indivRDD.map((_, 0)))
      .reduceByKey(_ + _)
  }

  def writeMendel(filename: String) {
    val bcSampleIds = mendelErrors.sparkContext.broadcast(sampleIds)
    val famOf = mendelErrors.sparkContext.broadcast(ped.famOf)
    def toLine(me: MendelError): String = {
      val v = me.variant
      val s = me.sample
      val errorString = me.gDad.gtString(v) + " x " + me.gMom.gtString(v) + " -> " + me.gKid.gtString(v)
      famOf.value.getOrElse(s, "0") + "\t" + bcSampleIds.value(s) + "\t" + v.contig + "\t" +
        v.shortString + "\t" + me.code + "\t" + errorString
    }
    val lines = mendelErrors.map(toLine)
    writeTableWithSpark(filename, lines, "FID\tKID\tCHR\tSNP\tCODE\tERROR\n")
  }

  def writeMendelL(filename: String) {
    def toLine(v: Variant, nError: Int) = v.contig + "\t" + v.shortString + "\t" + nError
    val lines = nErrorPerVariant.map((toLine _).tupled)
    writeTableWithSpark(filename, lines, "CHR\tSNP\tN\n")
  }

  //FIXME: this is
  def writeMendelF(filename: String) {
    val bcSampleIds = nErrorPerNuclearFamily.sparkContext.broadcast(sampleIds)
    val famOf = nErrorPerNuclearFamily.sparkContext.broadcast(ped.famOf)
    val nuclearFams = nErrorPerNuclearFamily.sparkContext.broadcast(ped.nuclearFams)

<<<<<<< HEAD
    def toLine(parents: (Int, Int), nError: Int): String = {
      val (dad, mom) = parents
      //FIXME if we only want nCHLD, then nuclearFams doesn't need list of kids, but it seems useful to have around
=======
    //FIXME: plink only prints nCHLD, but the list of kids may be useful, currently not used anywhere else
    def toLine(parents: (Int, Int), nError: Int): String = {
      val (dad, mom) = parents
>>>>>>> a0febdf2
      famOf.value.getOrElse(dad, "0") + "\t" + bcSampleIds.value(dad) + "\t" + bcSampleIds.value(mom) + "\t" +
        nuclearFams.value((dad, mom)).size + "\t" + nError + "\n"
    }
    val lines = nErrorPerNuclearFamily.map((toLine _).tupled).collect()
    writeTable(filename, lines, "FID\tPAT\tMAT\tCHLD\tN\n")
  }

  def writeMendelI(filename: String) {
    val bcSampleIds = nErrorPerIndiv.sparkContext.broadcast(sampleIds)
    val famOf = nErrorPerIndiv.sparkContext.broadcast(ped.famOf)

    def toLine(s: Int, nError: Int): String =
      famOf.value.getOrElse(s, "0") + "\t" + bcSampleIds.value(s) + "\t" + nError + "\n"
    val lines = nErrorPerIndiv.map((toLine _).tupled).collect()
    writeTable(filename, lines, "FID\tIID\tN\n")
  }
}<|MERGE_RESOLUTION|>--- conflicted
+++ resolved
@@ -111,15 +111,10 @@
   }
 }
 
-<<<<<<< HEAD
-case class MendelErrors(ped: Pedigree, sampleIds: Array[String], mendelErrors: RDD[MendelError]) {
-  // FIXME: how to handle variants, families, and individuals in which there were no errors?
-=======
 case class MendelErrors(ped:          Pedigree,
                         sampleIds:    Array[String],
                         variants:     RDD[Variant],
                         mendelErrors: RDD[MendelError]) {
->>>>>>> a0febdf2
 
   def nErrorPerVariant: RDD[(Variant, Int)] = {
     mendelErrors
@@ -140,18 +135,6 @@
       .reduceByKey(_ + _)
   }
 
-<<<<<<< HEAD
-  //FIXME: I think I should remove this entirely as it's become an "arbitrary" grouping
-  // that would be better handled by a higher level method of aggregating sample statistics over groups of samples
-  def nErrorPerFamilyID: RDD[(String, Int)] = {
-    val famOf = mendelErrors.sparkContext.broadcast(ped.famOf)
-    mendelErrors
-      .flatMap(me => famOf.value.get(me.sample))
-      .countByValueRDD()
-  }
-
-=======
->>>>>>> a0febdf2
   def nErrorPerIndiv: RDD[(Int, Int)] = {
     val dadOf = mendelErrors.sparkContext.broadcast(ped.dadOf)
     val momOf = mendelErrors.sparkContext.broadcast(ped.momOf)
@@ -197,15 +180,9 @@
     val famOf = nErrorPerNuclearFamily.sparkContext.broadcast(ped.famOf)
     val nuclearFams = nErrorPerNuclearFamily.sparkContext.broadcast(ped.nuclearFams)
 
-<<<<<<< HEAD
-    def toLine(parents: (Int, Int), nError: Int): String = {
-      val (dad, mom) = parents
-      //FIXME if we only want nCHLD, then nuclearFams doesn't need list of kids, but it seems useful to have around
-=======
     //FIXME: plink only prints nCHLD, but the list of kids may be useful, currently not used anywhere else
     def toLine(parents: (Int, Int), nError: Int): String = {
       val (dad, mom) = parents
->>>>>>> a0febdf2
       famOf.value.getOrElse(dad, "0") + "\t" + bcSampleIds.value(dad) + "\t" + bcSampleIds.value(mom) + "\t" +
         nuclearFams.value((dad, mom)).size + "\t" + nError + "\n"
     }
